--- conflicted
+++ resolved
@@ -1,10 +1,6 @@
 {
   "sdk": {
-<<<<<<< HEAD
-    "version": "8.0.413"
-=======
     "version": "8.0.315",
     "rollForward": "latestPatch"
->>>>>>> ade16b3c
   }
 }