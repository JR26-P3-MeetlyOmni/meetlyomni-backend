--- conflicted
+++ resolved
@@ -1,343 +1,170 @@
-<<<<<<< HEAD
-﻿// <copyright file="SignUpService.cs" company="MeetlyOmni">
-// Copyright (c) MeetlyOmni. All rights reserved.
-// </copyright>
-
-using System.Security.Cryptography;
-
-using MeetlyOmni.Api.Data;
-using MeetlyOmni.Api.Data.Entities;
-using MeetlyOmni.Api.Data.Repository.Interfaces;
-using MeetlyOmni.Api.Filters;
-using MeetlyOmni.Api.Models.Auth;
-using MeetlyOmni.Api.Models.Member;
-using MeetlyOmni.Api.Service.AuthService.Interfaces;
-using MeetlyOmni.Api.Service.Email;
-
-using Microsoft.AspNetCore.Identity;
-
-namespace MeetlyOmni.Api.Service.AuthService;
-
-public class SignUpService : ISignUpService
-{
-    private const int _baseSlugMaxLength = 22;
-    private const int _maxAttempts = 10;
-    private readonly UserManager<Member> _userManager;
-    private readonly RoleManager<ApplicationRole> _roleManager;
-    private readonly IOrganizationRepository _organizationRepository;
-    private readonly ApplicationDbContext _dbContext;
-    private readonly ILogger<SignUpService> _logger;
-    private readonly AccountMailer _accountMailer;
-
-    public SignUpService(
-        UserManager<Member> userManager,
-        RoleManager<ApplicationRole> roleManager,
-        IOrganizationRepository organizationRepository,
-        ApplicationDbContext dbContext,
-        ILogger<SignUpService> logger,
-        AccountMailer accountMailer)
-    {
-        this._userManager = userManager;
-        this._roleManager = roleManager;
-        this._organizationRepository = organizationRepository;
-        this._dbContext = dbContext;
-        this._logger = logger;
-        this._accountMailer = accountMailer;
-    }
-
-    public async Task<MemberDto> SignUpAdminAsync(AdminSignupRequest request)
-    {
-        using var transaction = await this._dbContext.Database.BeginTransactionAsync();
-        try
-        {
-            var existingMember = await this._userManager.FindByEmailAsync(request.Email);
-            if (existingMember != null)
-            {
-                throw new ConflictAppException($"Email '{request.Email}' already exists.");
-            }
-
-            var memberEntity = new Member
-            {
-                Id = Guid.NewGuid(),
-                OrgId = Guid.NewGuid(),
-                Email = request.Email,
-                UserName = request.UserName,
-                PhoneNumber = request.PhoneNumber,
-                CreatedAt = DateTimeOffset.UtcNow,
-                UpdatedAt = DateTimeOffset.UtcNow,
-            };
-
-            await this._organizationRepository.AddOrganizationAsync(new Organization
-            {
-                OrgId = memberEntity.OrgId,
-                OrganizationCode = await this.GenerateUniqueOrgCodeAsync(request.OrganizationName),
-                OrganizationName = request.OrganizationName,
-                CreatedAt = DateTimeOffset.UtcNow,
-                UpdatedAt = DateTimeOffset.UtcNow,
-            });
-
-            var createResult = await this._userManager.CreateAsync(memberEntity, request.Password);
-
-            if (!createResult.Succeeded)
-            {
-                await transaction.RollbackAsync();
-                var errorMessages = string.Join("; ", createResult.Errors.Select(e => e.Description));
-                _logger.LogError("User creation failed for email {Email}: {Errors}", request.Email, errorMessages);
-                throw new InvalidOperationException($"User creation failed: {errorMessages}");
-            }
-
-            var roleName = "Admin";
-            if (!await this._roleManager.RoleExistsAsync(roleName))
-            {
-                var roleCreatedResult = await this._roleManager.CreateAsync(new ApplicationRole(roleName));
-
-                if (!roleCreatedResult.Succeeded)
-                {
-                    await transaction.RollbackAsync();
-                    var errorMessages = string.Join("; ", roleCreatedResult.Errors.Select(e => e.Description));
-                    _logger.LogError("Role creation failed for role {RoleName}: {Errors}", roleName, errorMessages);
-                    throw new InvalidOperationException($"Role creation failed: {errorMessages}");
-                }
-            }
-
-            var addToRoleResult = await this._userManager.AddToRoleAsync(memberEntity, roleName);
-
-            if (!addToRoleResult.Succeeded)
-            {
-                await transaction.RollbackAsync();
-                var errorMessages = string.Join("; ", addToRoleResult.Errors.Select(e => e.Description));
-                _logger.LogError("Role assignment failed for user {Email}: {Errors}", request.Email, errorMessages);
-                throw new InvalidOperationException($"Role assignment failed: {errorMessages}");
-            }
-
-            await this._dbContext.SaveChangesAsync();
-            await transaction.CommitAsync();
-
-            // Send email verification after successful user creation (non-blocking for UX)
-            try
-            {
-                await this._accountMailer.SendVerifyEmailAsync(memberEntity);
-                _logger.LogInformation("Verification email sent to {Email}", memberEntity.Email);
-            }
-            catch (Exception ex)
-            {
-                _logger.LogWarning(ex, "Signup succeeded but verification email failed to send to {Email}", memberEntity.Email);
-            }
-
-            var dto = new MemberDto
-            {
-                Id = memberEntity.Id,
-                Email = memberEntity.Email,
-            };
-            return dto;
-        }
-        catch
-        {
-            await transaction.RollbackAsync();
-            throw;
-        }
-    }
-
-    public async Task<string> GenerateUniqueOrgCodeAsync(string name)
-    {
-        // Create base slug from organization name
-        var baseSlug = new string(name.ToLowerInvariant()
-            .Where(c => char.IsLetterOrDigit(c) || c == ' ')
-            .ToArray())
-            .Replace(' ', '-');
-
-        // Truncate to max 22 chars to leave room for 8-char suffix (22 + 1 + 7 = 30)
-        if (baseSlug.Length > _baseSlugMaxLength)
-        {
-            baseSlug = baseSlug.Substring(0, _baseSlugMaxLength);
-        }
-
-        // Try up to 10 times to find unique code
-        for (int i = 0; i < _maxAttempts; i++)
-        {
-            var suffix = Guid.NewGuid().ToString("N")[..7]; // 7 random chars
-            var orgCode = $"{baseSlug}-{suffix}";
-
-            if (!await _organizationRepository.OrganizationCodeExistsAsync(orgCode))
-            {
-                return orgCode;
-            }
-        }
-
-        // Fallback: use timestamp suffix (should be very rare)
-        var timestamp = DateTimeOffset.UtcNow.ToString("yyyyMMddHHmmss")[..7];
-        return $"{baseSlug}-{timestamp}";
-    }
-}
-=======
-﻿// <copyright file="SignUpService.cs" company="MeetlyOmni">
-// Copyright (c) MeetlyOmni. All rights reserved.
-// </copyright>
-
-using System.Security.Cryptography;
-
-using MeetlyOmni.Api.Data;
-using MeetlyOmni.Api.Data.Entities;
-using MeetlyOmni.Api.Data.Repository.Interfaces;
-using MeetlyOmni.Api.Filters;
-using MeetlyOmni.Api.Models.Auth;
-using MeetlyOmni.Api.Models.Member;
-using MeetlyOmni.Api.Service.AuthService.Interfaces;
-using MeetlyOmni.Api.Service.Email;
-
-using Microsoft.AspNetCore.Identity;
-
-namespace MeetlyOmni.Api.Service.AuthService;
-
-public class SignUpService : ISignUpService
-{
-    private const int _baseSlugMaxLength = 22;
-    private const int _maxAttempts = 10;
-    private readonly UserManager<Member> _userManager;
-    private readonly RoleManager<ApplicationRole> _roleManager;
-    private readonly IOrganizationRepository _organizationRepository;
-    private readonly ApplicationDbContext _dbContext;
-    private readonly ILogger<SignUpService> _logger;
-    private readonly AccountMailer _accountMailer;
-
-    public SignUpService(
-        UserManager<Member> userManager,
-        RoleManager<ApplicationRole> roleManager,
-        IOrganizationRepository organizationRepository,
-        ApplicationDbContext dbContext,
-        ILogger<SignUpService> logger,
-        AccountMailer accountMailer)
-    {
-        this._userManager = userManager;
-        this._roleManager = roleManager;
-        this._organizationRepository = organizationRepository;
-        this._dbContext = dbContext;
-        this._logger = logger;
-        this._accountMailer = accountMailer;
-    }
-
-    public async Task<MemberDto> SignUpAdminAsync(AdminSignupRequest request)
-    {
-        using var transaction = await this._dbContext.Database.BeginTransactionAsync();
-        try
-        {
-            var existingMember = await this._userManager.FindByEmailAsync(request.Email);
-            if (existingMember != null)
-            {
-                throw new ConflictAppException($"Email '{request.Email}' already exists.");
-            }
-
-            var memberEntity = new Member
-            {
-                Id = Guid.NewGuid(),
-                OrgId = Guid.NewGuid(),
-                Email = request.Email,
-                UserName = request.UserName,
-                PhoneNumber = request.PhoneNumber,
-                CreatedAt = DateTimeOffset.UtcNow,
-                UpdatedAt = DateTimeOffset.UtcNow,
-            };
-
-            await this._organizationRepository.AddOrganizationAsync(new Organization
-            {
-                OrgId = memberEntity.OrgId,
-                OrganizationCode = await this.GenerateUniqueOrgCodeAsync(request.OrganizationName),
-                OrganizationName = request.OrganizationName,
-                CreatedAt = DateTimeOffset.UtcNow,
-                UpdatedAt = DateTimeOffset.UtcNow,
-            });
-
-            var createResult = await this._userManager.CreateAsync(memberEntity, request.Password);
-
-            if (!createResult.Succeeded)
-            {
-                await transaction.RollbackAsync();
-                var errorMessages = string.Join("; ", createResult.Errors.Select(e => e.Description));
-                _logger.LogError("User creation failed for email {Email}: {Errors}", request.Email, errorMessages);
-                throw new InvalidOperationException($"User creation failed: {errorMessages}");
-            }
-
-            var roleName = "Admin";
-            if (!await this._roleManager.RoleExistsAsync(roleName))
-            {
-                var roleCreatedResult = await this._roleManager.CreateAsync(new ApplicationRole(roleName));
-
-                if (!roleCreatedResult.Succeeded)
-                {
-                    await transaction.RollbackAsync();
-                    var errorMessages = string.Join("; ", roleCreatedResult.Errors.Select(e => e.Description));
-                    _logger.LogError("Role creation failed for role {RoleName}: {Errors}", roleName, errorMessages);
-                    throw new InvalidOperationException($"Role creation failed: {errorMessages}");
-                }
-            }
-
-            var addToRoleResult = await this._userManager.AddToRoleAsync(memberEntity, roleName);
-
-            if (!addToRoleResult.Succeeded)
-            {
-                await transaction.RollbackAsync();
-                var errorMessages = string.Join("; ", addToRoleResult.Errors.Select(e => e.Description));
-                _logger.LogError("Role assignment failed for user {Email}: {Errors}", request.Email, errorMessages);
-                throw new InvalidOperationException($"Role assignment failed: {errorMessages}");
-            }
-
-            await this._dbContext.SaveChangesAsync();
-            await transaction.CommitAsync();
-
-            // Send email verification after successful user creation (non-blocking for UX)
-            try
-            {
-                await this._accountMailer.SendVerifyEmailAsync(memberEntity);
-                _logger.LogInformation("Verification email sent to {Email}", memberEntity.Email);
-            }
-            catch (Exception ex)
-            {
-                _logger.LogWarning(ex, "Signup succeeded but verification email failed to send to {Email}", memberEntity.Email);
-            }
-
-            var dto = new MemberDto
-            {
-                Id = memberEntity.Id,
-                Email = memberEntity.Email,
-            };
-            return dto;
-        }
-        catch
-        {
-            await transaction.RollbackAsync();
-            throw;
-        }
-    }
-
-    public async Task<string> GenerateUniqueOrgCodeAsync(string name)
-    {
-        // Create base slug from organization name
-        var baseSlug = new string(name.ToLowerInvariant()
-            .Where(c => char.IsLetterOrDigit(c) || c == ' ')
-            .ToArray())
-            .Replace(' ', '-');
-
-        // Truncate to max 22 chars to leave room for 8-char suffix (22 + 1 + 7 = 30)
-        if (baseSlug.Length > _baseSlugMaxLength)
-        {
-            baseSlug = baseSlug.Substring(0, _baseSlugMaxLength);
-        }
-
-        // Try up to 10 times to find unique code
-        for (int i = 0; i < _maxAttempts; i++)
-        {
-            var suffix = Guid.NewGuid().ToString("N")[..7]; // 7 random chars
-            var orgCode = $"{baseSlug}-{suffix}";
-
-            if (!await _organizationRepository.OrganizationCodeExistsAsync(orgCode))
-            {
-                return orgCode;
-            }
-        }
-
-        // Fallback: use timestamp suffix (should be very rare)
-        var timestamp = DateTimeOffset.UtcNow.ToString("yyyyMMddHHmmss")[..7];
-        return $"{baseSlug}-{timestamp}";
-    }
-}
->>>>>>> 4f983270
+// <copyright file="SignUpService.cs" company="MeetlyOmni">
+// Copyright (c) MeetlyOmni. All rights reserved.
+// </copyright>
+
+using System.Security.Cryptography;
+
+using MeetlyOmni.Api.Data;
+using MeetlyOmni.Api.Data.Entities;
+using MeetlyOmni.Api.Data.Repository.Interfaces;
+using MeetlyOmni.Api.Filters;
+using MeetlyOmni.Api.Models.Auth;
+using MeetlyOmni.Api.Models.Member;
+using MeetlyOmni.Api.Service.AuthService.Interfaces;
+using MeetlyOmni.Api.Service.Email;
+
+using Microsoft.AspNetCore.Identity;
+
+namespace MeetlyOmni.Api.Service.AuthService;
+
+public class SignUpService : ISignUpService
+{
+    private const int _baseSlugMaxLength = 22;
+    private const int _maxAttempts = 10;
+    private readonly UserManager<Member> _userManager;
+    private readonly RoleManager<ApplicationRole> _roleManager;
+    private readonly IOrganizationRepository _organizationRepository;
+    private readonly ApplicationDbContext _dbContext;
+    private readonly ILogger<SignUpService> _logger;
+    private readonly AccountMailer _accountMailer;
+
+    public SignUpService(
+        UserManager<Member> userManager,
+        RoleManager<ApplicationRole> roleManager,
+        IOrganizationRepository organizationRepository,
+        ApplicationDbContext dbContext,
+        ILogger<SignUpService> logger,
+        AccountMailer accountMailer)
+    {
+        this._userManager = userManager;
+        this._roleManager = roleManager;
+        this._organizationRepository = organizationRepository;
+        this._dbContext = dbContext;
+        this._logger = logger;
+        this._accountMailer = accountMailer;
+    }
+
+    public async Task<MemberDto> SignUpAdminAsync(AdminSignupRequest request)
+    {
+        using var transaction = await this._dbContext.Database.BeginTransactionAsync();
+        try
+        {
+            var existingMember = await this._userManager.FindByEmailAsync(request.Email);
+            if (existingMember != null)
+            {
+                throw new ConflictAppException($"Email '{request.Email}' already exists.");
+            }
+
+            var memberEntity = new Member
+            {
+                Id = Guid.NewGuid(),
+                OrgId = Guid.NewGuid(),
+                Email = request.Email,
+                UserName = request.UserName,
+                PhoneNumber = request.PhoneNumber,
+                CreatedAt = DateTimeOffset.UtcNow,
+                UpdatedAt = DateTimeOffset.UtcNow,
+            };
+
+            await this._organizationRepository.AddOrganizationAsync(new Organization
+            {
+                OrgId = memberEntity.OrgId,
+                OrganizationCode = await this.GenerateUniqueOrgCodeAsync(request.OrganizationName),
+                OrganizationName = request.OrganizationName,
+                CreatedAt = DateTimeOffset.UtcNow,
+                UpdatedAt = DateTimeOffset.UtcNow,
+            });
+
+            var createResult = await this._userManager.CreateAsync(memberEntity, request.Password);
+
+            if (!createResult.Succeeded)
+            {
+                await transaction.RollbackAsync();
+                var errorMessages = string.Join("; ", createResult.Errors.Select(e => e.Description));
+                _logger.LogError("User creation failed for email {Email}: {Errors}", request.Email, errorMessages);
+                throw new InvalidOperationException($"User creation failed: {errorMessages}");
+            }
+
+            var roleName = "Admin";
+            if (!await this._roleManager.RoleExistsAsync(roleName))
+            {
+                var roleCreatedResult = await this._roleManager.CreateAsync(new ApplicationRole(roleName));
+
+                if (!roleCreatedResult.Succeeded)
+                {
+                    await transaction.RollbackAsync();
+                    var errorMessages = string.Join("; ", roleCreatedResult.Errors.Select(e => e.Description));
+                    _logger.LogError("Role creation failed for role {RoleName}: {Errors}", roleName, errorMessages);
+                    throw new InvalidOperationException($"Role creation failed: {errorMessages}");
+                }
+            }
+
+            var addToRoleResult = await this._userManager.AddToRoleAsync(memberEntity, roleName);
+
+            if (!addToRoleResult.Succeeded)
+            {
+                await transaction.RollbackAsync();
+                var errorMessages = string.Join("; ", addToRoleResult.Errors.Select(e => e.Description));
+                _logger.LogError("Role assignment failed for user {Email}: {Errors}", request.Email, errorMessages);
+                throw new InvalidOperationException($"Role assignment failed: {errorMessages}");
+            }
+
+            await this._dbContext.SaveChangesAsync();
+            await transaction.CommitAsync();
+
+            // Send email verification after successful user creation (non-blocking for UX)
+            try
+            {
+                await this._accountMailer.SendVerifyEmailAsync(memberEntity);
+                _logger.LogInformation("Verification email sent to {Email}", memberEntity.Email);
+            }
+            catch (Exception ex)
+            {
+                _logger.LogWarning(ex, "Signup succeeded but verification email failed to send to {Email}", memberEntity.Email);
+            }
+
+            var dto = new MemberDto
+            {
+                Id = memberEntity.Id,
+                Email = memberEntity.Email,
+            };
+            return dto;
+        }
+        catch
+        {
+            await transaction.RollbackAsync();
+            throw;
+        }
+    }
+
+    public async Task<string> GenerateUniqueOrgCodeAsync(string name)
+    {
+        // Create base slug from organization name
+        var baseSlug = new string(name.ToLowerInvariant()
+            .Where(c => char.IsLetterOrDigit(c) || c == ' ')
+            .ToArray())
+            .Replace(' ', '-');
+
+        // Truncate to max 22 chars to leave room for 8-char suffix (22 + 1 + 7 = 30)
+        if (baseSlug.Length > _baseSlugMaxLength)
+        {
+            baseSlug = baseSlug.Substring(0, _baseSlugMaxLength);
+        }
+
+        // Try up to 10 times to find unique code
+        for (int i = 0; i < _maxAttempts; i++)
+        {
+            var suffix = Guid.NewGuid().ToString("N")[..7]; // 7 random chars
+            var orgCode = $"{baseSlug}-{suffix}";
+
+            if (!await _organizationRepository.OrganizationCodeExistsAsync(orgCode))
+            {
+                return orgCode;
+            }
+        }
+
+        // Fallback: use timestamp suffix (should be very rare)
+        var timestamp = DateTimeOffset.UtcNow.ToString("yyyyMMddHHmmss")[..7];
+        return $"{baseSlug}-{timestamp}";
+    }
+}