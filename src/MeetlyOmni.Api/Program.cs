--- conflicted
+++ resolved
@@ -1,257 +1,244 @@
-// <copyright file="Program.cs" company="MeetlyOmni">
-// Copyright (c) MeetlyOmni. All rights reserved.
-// </copyright>
-
-using System.Buffers.Text;
-using System.IdentityModel.Tokens.Jwt;
-
-using Amazon;
-using Amazon.SimpleEmailV2;
-
-using Asp.Versioning;
-using Asp.Versioning.ApiExplorer;
-
-using MeetlyOmni.Api.Common.Extensions;
-using MeetlyOmni.Api.Common.Options;
-using MeetlyOmni.Api.Data;
-using MeetlyOmni.Api.Data.Entities;
-using MeetlyOmni.Api.Data.Repository;
-using MeetlyOmni.Api.Data.Repository.Interfaces;
-using MeetlyOmni.Api.Mapping;
-using MeetlyOmni.Api.Middlewares.Antiforgery;
-using MeetlyOmni.Api.Service.AuthService;
-using MeetlyOmni.Api.Service.AuthService.Interfaces;
-using MeetlyOmni.Api.Service.Common;
-using MeetlyOmni.Api.Service.Common.Interfaces;
-using MeetlyOmni.Api.Service.Email;
-using MeetlyOmni.Api.Service.Email.Interfaces;
-
-using Microsoft.AspNetCore.HttpOverrides;
-using Microsoft.AspNetCore.Identity;
-using Microsoft.EntityFrameworkCore;
-
-using Npgsql;
-
-var builder = WebApplication.CreateBuilder(args);
-
-// Clear default JWT claim mappings to use standard claim names
-JwtSecurityTokenHandler.DefaultInboundClaimTypeMap.Clear();
-
-// RFC 7807 output application/problem+json
-builder.Services.AddProblemDetails(options =>
-{
-    options.CustomizeProblemDetails = ctx =>
-    {
-        // additional info not part of RFC 7807
-        ctx.ProblemDetails.Instance = ctx.HttpContext.Request.Path;
-        ctx.ProblemDetails.Extensions["traceId"] = ctx.HttpContext.TraceIdentifier;
-    };
-});
-
-// Logging config (optional, but recommended)
-builder.Logging.ClearProviders();
-builder.Logging.AddConsole();
-builder.Logging.AddDebug();
-
-var connectionString = builder.Configuration.GetConnectionString("MeetlyOmniDb");
-
-if (string.IsNullOrEmpty(connectionString))
-{
-    throw new InvalidOperationException("Database connection string 'MeetlyOmniDb' is not configured.");
-}
-
-// setup DataSource and start using Dynamic JSONS
-var dsBuilder = new NpgsqlDataSourceBuilder(connectionString);
-
-// key point, start Dynamic  JSON
-dsBuilder.EnableDynamicJson();
-
-var dataSource = dsBuilder.Build();
-
-// ---- DbContext ----
-builder.Services.AddDbContext<ApplicationDbContext>(options =>
-    options.UseNpgsql(dataSource));
-
-// JWT Options Configuration
-builder.Services.AddOptions<JwtOptions>()
-        .BindConfiguration(JwtOptions.SectionName)
-        .ValidateDataAnnotations()
-        .ValidateOnStart();
-
-// Identity Services
-builder.Services.AddApplicationIdentity();
-builder.Services.Configure<IdentityOptions>(options =>
-{
-    options.User.AllowedUserNameCharacters = "abcdefghijklmnopqrstuvwxyzABCDEFGHIJKLMNOPQRSTUVWXYZ0123456789 -._@+";
-});
-
-// JWT Key Provider
-builder.Services.AddSingleton<IJwtKeyProvider, JwtKeyProvider>();
-
-// JWT Authentication Configuration
-builder.Services.AddJwtAuthentication(builder.Configuration);
-
-// Authorization services (required for [Authorize])
-builder.Services.AddAuthorization();
-
-builder.Services.Configure<ForwardedHeadersOptions>(options =>
-{
-    options.ForwardedHeaders = ForwardedHeaders.XForwardedFor | ForwardedHeaders.XForwardedProto;
-    options.KnownNetworks.Clear();
-    options.KnownProxies.Clear();
-});
-
-// ---- Repositories ----
-builder.Services.AddScoped<IRefreshTokenRepository, RefreshTokenRepository>();
-builder.Services.AddScoped<IUnitOfWork, UnitOfWork>();
-builder.Services.AddScoped<IOrganizationRepository, OrganizationRepository>();
-
-// ---- Application Services ----
-builder.Services.AddScoped<ILoginService, LoginService>();
-builder.Services.AddScoped<ITokenService, TokenService>();
-builder.Services.AddScoped<ILogoutService, LogoutService>();
-builder.Services.AddScoped<ISignUpService, SignUpService>();
-builder.Services.AddScoped<IResetPasswordService, ResetPasswordService>();
-
-// ---- Common Services ----
-builder.Services.AddScoped<IClientInfoService, ClientInfoService>();
-
-// Email Services
-builder.Services.AddSingleton<IEmailTemplateService, EmailTemplateService>();
-builder.Services.AddSingleton<IEmailSender, AwsSesEmailSender>();
-builder.Services.AddScoped<IEmailLinkService, EmailLinkService>();
-builder.Services.AddScoped<AccountMailer>();
-builder.Services.AddSingleton<IAmazonSimpleEmailServiceV2>(sp =>
-    new AmazonSimpleEmailServiceV2Client(RegionEndpoint.APSoutheast2));
-
-// Global exception handling is now handled by middleware
-
-// Health Check
-builder.Services.AddHealthChecks()
-    .AddNpgSql(connectionString);
-
-<<<<<<< HEAD
-// CORS Configuration for cookie support
-var allowedOrigins = builder.Configuration.GetSection("Cors:AllowedOrigins").Get<string[]>();
-
-builder.Services.AddCorsWithCookieSupport(allowedOrigins);
-=======
-builder.Services.AddCorsWithCookieSupport(builder.Configuration);
-
-// ForwardedHeaders configuration for ALB HTTPS termination
-builder.Services.Configure<ForwardedHeadersOptions>(options =>
-{
-    options.ForwardedHeaders = Microsoft.AspNetCore.HttpOverrides.ForwardedHeaders.XForwardedFor |
-                               Microsoft.AspNetCore.HttpOverrides.ForwardedHeaders.XForwardedProto |
-                               Microsoft.AspNetCore.HttpOverrides.ForwardedHeaders.XForwardedHost;
-    options.KnownNetworks.Clear();
-    options.KnownProxies.Clear();
-});
->>>>>>> 2a499c52
-
-// Antiforgery Configuration for CSRF protection
-builder.Services.AddAntiforgery(options =>
-{
-    options.HeaderName = "X-XSRF-TOKEN";
-    options.Cookie.SecurePolicy = CookieSecurePolicy.Always;
-    options.Cookie.SameSite = SameSiteMode.None;
-    options.Cookie.IsEssential = true;
-    options.Cookie.Path = AuthCookieExtensions.CookiePaths.Root;
-
-    if (builder.Environment.IsProduction())
-    {
-        options.Cookie.Domain = ".meetlyomni.com";
-    }
-});
-
-if (builder.Environment.IsProduction())
-{
-    MeetlyOmni.Api.Common.Extensions.AuthCookieExtensions
-        .ConfigureCookieDomain(".meetlyomni.com");
-}
-else
-{
-    MeetlyOmni.Api.Common.Extensions.AuthCookieExtensions
-        .ConfigureCookieDomain(null);
-}
-
-// API Versioning Configuration
-builder.Services.AddApiVersioning(options =>
-{
-    options.DefaultApiVersion = new ApiVersion(1, 0);
-    options.AssumeDefaultVersionWhenUnspecified = true;
-    options.ReportApiVersions = true;
-    options.ApiVersionReader = ApiVersionReader.Combine(
-        new UrlSegmentApiVersionReader(),
-        new HeaderApiVersionReader("X-API-Version"),
-        new MediaTypeApiVersionReader("version"));
-})
-.AddApiExplorer(options =>
-{
-    options.GroupNameFormat = "'v'VVV"; // v1, v2
-    options.SubstituteApiVersionInUrl = true;
-});
-
-// Swagger Configuration with API versioning
-builder.Services.AddSwaggerWithApiVersioning();
-
-// Register AutoMapper and scan for profiles starting from MappingProfile's assembly
-builder.Services.AddAutoMapper(typeof(MappingProfile));
-
-// Antiforgery options binding (must be registered before building the app)
-builder.Services.Configure<AntiforgeryProtectionOptions>(
-    builder.Configuration.GetSection("AntiforgeryProtection"));
-
-var app = builder.Build();
-
-// Database initialization
-await app.InitializeDatabaseAsync();
-
-<<<<<<< HEAD
-// Global exception handling middleware (placed early in pipeline to catch all exceptions)
-app.UseForwardedHeaders();
-
-=======
-// Early pipeline: ForwardedHeaders -> GlobalException
-app.UseForwardedHeaders();
->>>>>>> 2a499c52
-app.UseGlobalExceptionHandler();
-
-// Swagger
-app.UseSwaggerWithApiVersioning();
-
-// Use framework built-in HTTPS redirection (works correctly with UseForwardedHeaders)
-app.UseHttpsRedirection();
-
-// No-cache middleware for authentication endpoints
-app.UseNoCache();
-
-// Routing must come before CORS/Auth
-app.UseRouting();
-
-// CORS before Auth/Authorization
-app.UseCors();
-
-// Security headers (after routing, before auth)
-app.Use(async (context, next) =>
-{
-    context.Response.Headers["X-Content-Type-Options"] = "nosniff";
-    context.Response.Headers["X-Frame-Options"] = "DENY";
-    context.Response.Headers["X-XSS-Protection"] = "1; mode=block";
-    context.Response.Headers["Referrer-Policy"] = "strict-origin-when-cross-origin";
-    await next();
-});
-
-// Authentication & Authorization
-app.UseAuthentication();
-app.UseAuthorization();
-
-// Antiforgery protection (after auth, before endpoints)
-app.UseAntiforgeryProtection();
-
-app.MapControllers();
-app.MapHealthChecks("/health");
-
-app.Run();
-
-
+// <copyright file="Program.cs" company="MeetlyOmni">
+// Copyright (c) MeetlyOmni. All rights reserved.
+// </copyright>
+
+using System.Buffers.Text;
+using System.IdentityModel.Tokens.Jwt;
+
+using Amazon;
+using Amazon.SimpleEmailV2;
+
+using Asp.Versioning;
+using Asp.Versioning.ApiExplorer;
+
+using MeetlyOmni.Api.Common.Extensions;
+using MeetlyOmni.Api.Common.Options;
+using MeetlyOmni.Api.Data;
+using MeetlyOmni.Api.Data.Entities;
+using MeetlyOmni.Api.Data.Repository;
+using MeetlyOmni.Api.Data.Repository.Interfaces;
+using MeetlyOmni.Api.Mapping;
+using MeetlyOmni.Api.Middlewares.Antiforgery;
+using MeetlyOmni.Api.Service.AuthService;
+using MeetlyOmni.Api.Service.AuthService.Interfaces;
+using MeetlyOmni.Api.Service.Common;
+using MeetlyOmni.Api.Service.Common.Interfaces;
+using MeetlyOmni.Api.Service.Email;
+using MeetlyOmni.Api.Service.Email.Interfaces;
+
+using Microsoft.AspNetCore.HttpOverrides;
+using Microsoft.AspNetCore.Identity;
+using Microsoft.EntityFrameworkCore;
+
+using Npgsql;
+
+var builder = WebApplication.CreateBuilder(args);
+
+// Clear default JWT claim mappings to use standard claim names
+JwtSecurityTokenHandler.DefaultInboundClaimTypeMap.Clear();
+
+// RFC 7807 output application/problem+json
+builder.Services.AddProblemDetails(options =>
+{
+    options.CustomizeProblemDetails = ctx =>
+    {
+        // additional info not part of RFC 7807
+        ctx.ProblemDetails.Instance = ctx.HttpContext.Request.Path;
+        ctx.ProblemDetails.Extensions["traceId"] = ctx.HttpContext.TraceIdentifier;
+    };
+});
+
+// Logging config (optional, but recommended)
+builder.Logging.ClearProviders();
+builder.Logging.AddConsole();
+builder.Logging.AddDebug();
+
+var connectionString = builder.Configuration.GetConnectionString("MeetlyOmniDb");
+
+if (string.IsNullOrEmpty(connectionString))
+{
+    throw new InvalidOperationException("Database connection string 'MeetlyOmniDb' is not configured.");
+}
+
+// setup DataSource and start using Dynamic JSONS
+var dsBuilder = new NpgsqlDataSourceBuilder(connectionString);
+
+// key point, start Dynamic  JSON
+dsBuilder.EnableDynamicJson();
+
+var dataSource = dsBuilder.Build();
+
+// ---- DbContext ----
+builder.Services.AddDbContext<ApplicationDbContext>(options =>
+    options.UseNpgsql(dataSource));
+
+// JWT Options Configuration
+builder.Services.AddOptions<JwtOptions>()
+        .BindConfiguration(JwtOptions.SectionName)
+        .ValidateDataAnnotations()
+        .ValidateOnStart();
+
+// Identity Services
+builder.Services.AddApplicationIdentity();
+builder.Services.Configure<IdentityOptions>(options =>
+{
+    options.User.AllowedUserNameCharacters = "abcdefghijklmnopqrstuvwxyzABCDEFGHIJKLMNOPQRSTUVWXYZ0123456789 -._@+";
+});
+
+// JWT Key Provider
+builder.Services.AddSingleton<IJwtKeyProvider, JwtKeyProvider>();
+
+// JWT Authentication Configuration
+builder.Services.AddJwtAuthentication(builder.Configuration);
+
+// Authorization services (required for [Authorize])
+builder.Services.AddAuthorization();
+
+builder.Services.Configure<ForwardedHeadersOptions>(options =>
+{
+    options.ForwardedHeaders = ForwardedHeaders.XForwardedFor | ForwardedHeaders.XForwardedProto;
+    options.KnownNetworks.Clear();
+    options.KnownProxies.Clear();
+});
+
+// ---- Repositories ----
+builder.Services.AddScoped<IRefreshTokenRepository, RefreshTokenRepository>();
+builder.Services.AddScoped<IUnitOfWork, UnitOfWork>();
+builder.Services.AddScoped<IOrganizationRepository, OrganizationRepository>();
+
+// ---- Application Services ----
+builder.Services.AddScoped<ILoginService, LoginService>();
+builder.Services.AddScoped<ITokenService, TokenService>();
+builder.Services.AddScoped<ILogoutService, LogoutService>();
+builder.Services.AddScoped<ISignUpService, SignUpService>();
+builder.Services.AddScoped<IResetPasswordService, ResetPasswordService>();
+
+// ---- Common Services ----
+builder.Services.AddScoped<IClientInfoService, ClientInfoService>();
+
+// Email Services
+builder.Services.AddSingleton<IEmailTemplateService, EmailTemplateService>();
+builder.Services.AddSingleton<IEmailSender, AwsSesEmailSender>();
+builder.Services.AddScoped<IEmailLinkService, EmailLinkService>();
+builder.Services.AddScoped<AccountMailer>();
+builder.Services.AddSingleton<IAmazonSimpleEmailServiceV2>(sp =>
+    new AmazonSimpleEmailServiceV2Client(RegionEndpoint.APSoutheast2));
+
+// Global exception handling is now handled by middleware
+
+// Health Check
+builder.Services.AddHealthChecks()
+    .AddNpgSql(connectionString);
+
+builder.Services.AddCorsWithCookieSupport(builder.Configuration);
+
+// ForwardedHeaders configuration for ALB HTTPS termination
+builder.Services.Configure<ForwardedHeadersOptions>(options =>
+{
+    options.ForwardedHeaders = Microsoft.AspNetCore.HttpOverrides.ForwardedHeaders.XForwardedFor |
+                               Microsoft.AspNetCore.HttpOverrides.ForwardedHeaders.XForwardedProto |
+                               Microsoft.AspNetCore.HttpOverrides.ForwardedHeaders.XForwardedHost;
+    options.KnownNetworks.Clear();
+    options.KnownProxies.Clear();
+});
+
+// Antiforgery Configuration for CSRF protection
+builder.Services.AddAntiforgery(options =>
+{
+    options.HeaderName = "X-XSRF-TOKEN";
+    options.Cookie.SecurePolicy = CookieSecurePolicy.Always;
+    options.Cookie.SameSite = SameSiteMode.None;
+    options.Cookie.IsEssential = true;
+    options.Cookie.Path = AuthCookieExtensions.CookiePaths.Root;
+
+    if (builder.Environment.IsProduction())
+    {
+        options.Cookie.Domain = ".meetlyomni.com";
+    }
+});
+
+if (builder.Environment.IsProduction())
+{
+    MeetlyOmni.Api.Common.Extensions.AuthCookieExtensions
+        .ConfigureCookieDomain(".meetlyomni.com");
+}
+else
+{
+    MeetlyOmni.Api.Common.Extensions.AuthCookieExtensions
+        .ConfigureCookieDomain(null);
+}
+
+// API Versioning Configuration
+builder.Services.AddApiVersioning(options =>
+{
+    options.DefaultApiVersion = new ApiVersion(1, 0);
+    options.AssumeDefaultVersionWhenUnspecified = true;
+    options.ReportApiVersions = true;
+    options.ApiVersionReader = ApiVersionReader.Combine(
+        new UrlSegmentApiVersionReader(),
+        new HeaderApiVersionReader("X-API-Version"),
+        new MediaTypeApiVersionReader("version"));
+})
+.AddApiExplorer(options =>
+{
+    options.GroupNameFormat = "'v'VVV"; // v1, v2
+    options.SubstituteApiVersionInUrl = true;
+});
+
+// Swagger Configuration with API versioning
+builder.Services.AddSwaggerWithApiVersioning();
+
+// Register AutoMapper and scan for profiles starting from MappingProfile's assembly
+builder.Services.AddAutoMapper(typeof(MappingProfile));
+
+// Antiforgery options binding (must be registered before building the app)
+builder.Services.Configure<AntiforgeryProtectionOptions>(
+    builder.Configuration.GetSection("AntiforgeryProtection"));
+
+var app = builder.Build();
+
+// Database initialization
+await app.InitializeDatabaseAsync();
+
+// Early pipeline: ForwardedHeaders -> GlobalException
+app.UseForwardedHeaders();
+app.UseGlobalExceptionHandler();
+
+// Swagger
+app.UseSwaggerWithApiVersioning();
+
+// Use framework built-in HTTPS redirection (works correctly with UseForwardedHeaders)
+app.UseHttpsRedirection();
+
+// No-cache middleware for authentication endpoints
+app.UseNoCache();
+
+// Routing must come before CORS/Auth
+app.UseRouting();
+
+// CORS before Auth/Authorization
+app.UseCors();
+
+// Security headers (after routing, before auth)
+app.Use(async (context, next) =>
+{
+    context.Response.Headers["X-Content-Type-Options"] = "nosniff";
+    context.Response.Headers["X-Frame-Options"] = "DENY";
+    context.Response.Headers["X-XSS-Protection"] = "1; mode=block";
+    context.Response.Headers["Referrer-Policy"] = "strict-origin-when-cross-origin";
+    await next();
+});
+
+// Authentication & Authorization
+app.UseAuthentication();
+app.UseAuthorization();
+
+// Antiforgery protection (after auth, before endpoints)
+app.UseAntiforgeryProtection();
+
+app.MapControllers();
+app.MapHealthChecks("/health");
+
+app.Run();
+
+