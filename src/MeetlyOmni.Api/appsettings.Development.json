{
  "Logging": {
    "LogLevel": {
      "Default": "Information",
      "Microsoft.AspNetCore": "Warning"
    }
  },
  "AllowedHosts": "*",
  "ConnectionStrings": {
    "MeetlyOmniDb": "Host=localhost;Database=${DB_NAME};Username=${DB_USER};Password=${DB_PASS}"
  },
  "Database": {
    "ApplyMigrationsOnStartup": false,
    "SeedOnStartup": true,
    "UseAdvisoryLock": true,
    "AdvisoryLockKey": 732145,
    "FailFastOnInitFailure": false
  },
  "Jwt": {
    "Issuer": "MeetlyOmni-API",
    "Audience": "localhost3000",
    "AccessTokenExpirationMinutes": 15,
    "RefreshTokenExpirationMinutes": 43200
  },
<<<<<<< HEAD
  "AntiforgeryProtection": {
    "CookieNames": [
      "access_token",
      "refresh_token"
    ]
  },
=======
>>>>>>> 2a499c52
  "Cors": {
    "AllowedOrigins": [
      "http://localhost:3000",
      "https://localhost:3000",
      "http://localhost:5173",
      "https://localhost:5173",
<<<<<<< HEAD
      "https://www.meetlyomni.com",
      "https://meetlyomni.com"
    ]
=======
      "http://localhost:3001",
      "https://localhost:3001",
      "http://localhost:8080",
      "https://localhost:8080"
    ]
  },
  "AntiforgeryProtection": {
    "CookieNames": [ "access_token", "refresh_token" ]
  },
  "Ses": {
    "Region": "ap-southeast-2",
    "FromEmail": "meetlyomni@meetlyomni.com",
    "FromName": "MeetlyOmni"
  },
  "Frontend": {
    "BaseUrl": "http://localhost:3000"
  },
  "Backend": {
    "ApiBaseUrl": "https://localhost:7011/api/v1.0"
>>>>>>> 2a499c52
  }
}<|MERGE_RESOLUTION|>--- conflicted
+++ resolved
@@ -22,26 +22,12 @@
     "AccessTokenExpirationMinutes": 15,
     "RefreshTokenExpirationMinutes": 43200
   },
-<<<<<<< HEAD
-  "AntiforgeryProtection": {
-    "CookieNames": [
-      "access_token",
-      "refresh_token"
-    ]
-  },
-=======
->>>>>>> 2a499c52
   "Cors": {
     "AllowedOrigins": [
       "http://localhost:3000",
       "https://localhost:3000",
       "http://localhost:5173",
       "https://localhost:5173",
-<<<<<<< HEAD
-      "https://www.meetlyomni.com",
-      "https://meetlyomni.com"
-    ]
-=======
       "http://localhost:3001",
       "https://localhost:3001",
       "http://localhost:8080",
@@ -61,6 +47,5 @@
   },
   "Backend": {
     "ApiBaseUrl": "https://localhost:7011/api/v1.0"
->>>>>>> 2a499c52
   }
 }