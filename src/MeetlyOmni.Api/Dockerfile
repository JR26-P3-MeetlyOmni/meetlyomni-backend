--- conflicted
+++ resolved
@@ -1,36 +1,6 @@
 # Build stage
 FROM mcr.microsoft.com/dotnet/sdk:8.0 AS build
 
-<<<<<<< HEAD
-WORKDIR /src
-
-# Copy solution and project files first to leverage Docker layer caching
-COPY MeetlyOmni.sln ./
-COPY src/MeetlyOmni.Api/MeetlyOmni.Api.csproj src/MeetlyOmni.Api/
-COPY src/MeetlyOmni.IntegrationTests/MeetlyOmni.IntegrationTests.csproj src/MeetlyOmni.IntegrationTests/
-COPY src/MeetlyOmni.Unit.tests/MeetlyOmni.Unit.tests.csproj src/MeetlyOmni.Unit.tests/
-
-# Restore all projects
-RUN dotnet restore MeetlyOmni.sln
-
-# Copy the remaining source code
-COPY . .
-
-# Publish the API project
-RUN dotnet publish src/MeetlyOmni.Api/MeetlyOmni.Api.csproj -c Release -o /app/publish --no-restore
-
-# Runtime image
-FROM mcr.microsoft.com/dotnet/aspnet:8.0 AS final
-WORKDIR /app
-
-# Listen on HTTP only inside container
-ENV ASPNETCORE_URLS=http://0.0.0.0:8080
-
-EXPOSE 8080
-
-COPY --from=build /app/publish .
-
-=======
 # Set working directory to root
 WORKDIR /app
 
@@ -72,5 +42,4 @@
 EXPOSE 80
 
 COPY --from=build /app/publish .
->>>>>>> ade16b3c
 ENTRYPOINT ["dotnet", "MeetlyOmni.Api.dll"]