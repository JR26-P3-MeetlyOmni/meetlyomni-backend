{
  "Logging": {
    "LogLevel": {
      "Default": "Information",
      "Microsoft.AspNetCore": "Warning"
    }
  },
  "AllowedHosts": "*",
  "Database": {
    "ApplyMigrationsOnStartup": true,
    "SeedOnStartup": false,
    "UseAdvisoryLock": false,
    "AdvisoryLockKey": 732145,
    "FailFastOnInitFailure": true
  },
  "Cors": {
    "AllowedOrigins": [
<<<<<<< HEAD
      "https://www.meetlyomni.com",
      "https://meetlyomni.com"
=======
      "https://www.meetlyomni.com"
>>>>>>> 2a499c52
    ]
  }
}<|MERGE_RESOLUTION|>--- conflicted
+++ resolved
@@ -15,12 +15,7 @@
   },
   "Cors": {
     "AllowedOrigins": [
-<<<<<<< HEAD
-      "https://www.meetlyomni.com",
-      "https://meetlyomni.com"
-=======
       "https://www.meetlyomni.com"
->>>>>>> 2a499c52
     ]
   }
 }