﻿<Project Sdk="Microsoft.NET.Sdk.Web">

  <PropertyGroup>
    <TargetFramework>net8.0</TargetFramework>
    <Nullable>enable</Nullable>
    <ImplicitUsings>enable</ImplicitUsings>
	<UserSecretsId>MeetlyOmni-Api-Dev</UserSecretsId>
  </PropertyGroup>

  <ItemGroup>
    <PackageReference Include="Asp.Versioning.Mvc" Version="8.1.0" />
    <PackageReference Include="Asp.Versioning.Mvc.ApiExplorer" Version="8.1.0" />
    <PackageReference Include="AspNetCore.HealthChecks.NpgSql" Version="8.0.0" />
    <PackageReference Include="Microsoft.AspNetCore.Authentication.JwtBearer" Version="8.0.10" />
    <PackageReference Include="Microsoft.AspNetCore.Identity.EntityFrameworkCore" Version="8.0.10" />
    <PackageReference Include="Microsoft.EntityFrameworkCore" Version="8.0.10" />
    <PackageReference Include="Microsoft.EntityFrameworkCore.Design" Version="8.0.10">
      <IncludeAssets>runtime; build; native; contentfiles; analyzers; buildtransitive</IncludeAssets>
      <PrivateAssets>all</PrivateAssets>
    </PackageReference>
    <PackageReference Include="Microsoft.EntityFrameworkCore.Tools" Version="8.0.10">
      <IncludeAssets>runtime; build; native; contentfiles; analyzers; buildtransitive</IncludeAssets>
      <PrivateAssets>all</PrivateAssets>
    </PackageReference>
    <PackageReference Include="Microsoft.Extensions.Diagnostics.HealthChecks" Version="8.0.10" />
    <PackageReference Include="Microsoft.IdentityModel.Tokens" Version="8.14.0" />
    <PackageReference Include="Npgsql.EntityFrameworkCore.PostgreSQL" Version="8.0.10" />
    <PackageReference Include="AutoMapper" Version="13.0.1" />
    <PackageReference Include="StyleCop.Analyzers" Version="1.1.118">
      <PrivateAssets>all</PrivateAssets>
      <IncludeAssets>runtime; build; native; contentfiles; analyzers; buildtransitive</IncludeAssets>
    </PackageReference>
    <PackageReference Include="Swashbuckle.AspNetCore" Version="6.6.2" />
    <PackageReference Include="System.IdentityModel.Tokens.Jwt" Version="8.14.0" />
  </ItemGroup>
	
  <ItemGroup>
    <AdditionalFiles Include="stylecop.json" />
  </ItemGroup>	

  <ItemGroup>
    <Folder Include="Common\Constants\" />
<<<<<<< HEAD
=======
    <Folder Include="Middlewares\" />
>>>>>>> 3e50b9bc
    <Folder Include="Data\Repository\" />
  </ItemGroup>

</Project><|MERGE_RESOLUTION|>--- conflicted
+++ resolved
@@ -39,11 +39,12 @@
   </ItemGroup>	
 
   <ItemGroup>
+    <Folder Include="Controllers\" />
+    <Folder Include="Models\" />
     <Folder Include="Common\Constants\" />
-<<<<<<< HEAD
-=======
     <Folder Include="Middlewares\" />
->>>>>>> 3e50b9bc
+    <Folder Include="Filters\" />
+    <Folder Include="Service\" />
     <Folder Include="Data\Repository\" />
   </ItemGroup>
 
