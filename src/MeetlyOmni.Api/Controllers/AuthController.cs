--- conflicted
+++ resolved
@@ -1,508 +1,324 @@
-<<<<<<< HEAD
-// <copyright file="AuthController.cs" company="MeetlyOmni">
-// Copyright (c) MeetlyOmni. All rights reserved.
-// </copyright>
-
-using System.Security.Claims;
-
-using Asp.Versioning;
-
-using MeetlyOmni.Api.Common.Constants;
-using MeetlyOmni.Api.Common.Extensions;
-using MeetlyOmni.Api.Middlewares.Antiforgery;
-using MeetlyOmni.Api.Models.Auth;
-using MeetlyOmni.Api.Service.AuthService.Interfaces;
-using MeetlyOmni.Api.Service.Common.Interfaces;
-
-using Microsoft.AspNetCore.Antiforgery;
-using Microsoft.AspNetCore.Authorization;
-using Microsoft.AspNetCore.Mvc;
-
-namespace MeetlyOmni.Api.Controllers;
-
-/// <summary>
-/// Controller responsible for all authentication and authorization operations.
-/// </summary>
-[Route("api/v{version:apiVersion}/auth")]
-[ApiController]
-[ApiVersion("1.0")]
-public class AuthController : ControllerBase
-{
-    private readonly ILoginService _loginService;
-    private readonly ITokenService _tokenService;
-    private readonly IClientInfoService _clientInfoService;
-    private readonly IAntiforgery _antiforgery;
-    private readonly ILogger<AuthController> _logger;
-    private readonly ILogoutService _logoutService;
-    private readonly ISignUpService _signUpService;
-
-    public AuthController(
-        ILoginService loginService,
-        ITokenService tokenService,
-        IClientInfoService clientInfoService,
-        IAntiforgery antiforgery,
-        ILogger<AuthController> logger,
-        ILogoutService logoutService,
-        ISignUpService signUpService)
-    {
-        _loginService = loginService;
-        _tokenService = tokenService;
-        _clientInfoService = clientInfoService;
-        _antiforgery = antiforgery;
-        _logger = logger;
-        _logoutService = logoutService;
-        _signUpService = signUpService;
-    }
-
-    /// <summary>
-    /// User login endpoint.
-    /// </summary>
-    /// <param name="request">The login request containing email and password.</param>
-    /// <returns>A <see cref="Task{IActionResult}"/> representing the asynchronous operation.</returns>
-    [HttpPost("login")]
-    [AllowAnonymous]
-    [ProducesResponseType(typeof(LoginResponse), StatusCodes.Status200OK)]
-    [ProducesResponseType(typeof(ValidationProblemDetails), StatusCodes.Status400BadRequest)]
-    [ProducesResponseType(typeof(ProblemDetails), StatusCodes.Status401Unauthorized)]
-    public async Task<IActionResult> LoginAsync([FromBody] LoginRequest request, CancellationToken ct)
-    {
-        var (userAgent, ipAddress) = _clientInfoService.GetClientInfo(HttpContext);
-        var result = await _loginService.LoginAsync(request, userAgent, ipAddress, ct);
-
-        Response.SetAccessTokenCookie(result.AccessToken, result.ExpiresAt);
-        Response.SetRefreshTokenCookie(result.RefreshToken, result.RefreshTokenExpiresAt);
-
-        _logger.LogInformation("User {Email} logged in.", request.Email);
-
-        return Ok(new LoginResponse
-        {
-            ExpiresAt = result.ExpiresAt,
-            TokenType = result.TokenType,
-        });
-    }
-
-    /// <summary>
-    /// Get CSRF token for form protection.
-    /// </summary>
-    /// <returns>CSRF token information.</returns>
-    [HttpGet("csrf")]
-    [AllowAnonymous]
-    [SkipAntiforgery]
-    [ProducesResponseType(typeof(object), StatusCodes.Status200OK)]
-    public IActionResult GetCsrf()
-    {
-        var tokens = _antiforgery.GetAndStoreTokens(HttpContext);
-        Response.SetCsrfTokenCookie(tokens.RequestToken ?? string.Empty);
-        return Ok(new { message = "CSRF token generated" });
-    }
-
-    /// <summary>
-    /// Refresh access token using refresh token.
-    /// </summary>
-    /// <returns>New access and refresh tokens.</returns>
-    [HttpPost("refresh")]
-    [AllowAnonymous]
-    [ProducesResponseType(typeof(LoginResponse), StatusCodes.Status200OK)]
-    [ProducesResponseType(typeof(ProblemDetails), StatusCodes.Status401Unauthorized)]
-    public async Task<IActionResult> RefreshTokenAsync(CancellationToken ct)
-    {
-        var (userAgent, ipAddress) = _clientInfoService.GetClientInfo(HttpContext);
-        var (accessToken, accessTokenExpiresAt, newRefreshToken, newRefreshTokenExpiresAt) =
-            await _tokenService.RefreshTokenPairFromCookiesAsync(HttpContext, userAgent, ipAddress, ct);
-
-        Response.SetAccessTokenCookie(accessToken, accessTokenExpiresAt);
-        Response.SetRefreshTokenCookie(newRefreshToken, newRefreshTokenExpiresAt);
-
-        return Ok(new LoginResponse
-        {
-            ExpiresAt = accessTokenExpiresAt,
-            TokenType = "Bearer",
-        });
-    }
-
-    /// <summary>
-    /// Get current user information from JWT token.
-    /// </summary>
-    /// <returns>Current user information.</returns>
-    [HttpGet("me")]
-    [Authorize]
-    [ProducesResponseType(typeof(CurrentUserResponse), StatusCodes.Status200OK)]
-    [ProducesResponseType(typeof(ProblemDetails), StatusCodes.Status401Unauthorized)]
-    public ActionResult<CurrentUserResponse> GetCurrentUser()
-    {
-        var dto = User.ToCurrentUserResponse();
-        if (dto is null)
-        {
-            return Unauthorized(new ProblemDetails
-            {
-                Title = "Unauthorized",
-                Detail = "User is not authenticated.",
-            });
-        }
-
-        return Ok(dto);
-    }
-
-    /// <summary>
-    /// User logout endpoint.
-    /// </summary>
-    /// <returns>A <see cref="Task{IActionResult}"/> representing the asynchronous operation.</returns>
-    [HttpPost("logout")]
-    [Authorize]
-    [SkipAntiforgery]
-    [ProducesResponseType(typeof(object), StatusCodes.Status200OK)]
-    [ProducesResponseType(typeof(ProblemDetails), StatusCodes.Status401Unauthorized)]
-    public async Task<IActionResult> LogoutAsync(CancellationToken ct)
-    {
-        await _logoutService.LogoutAsync(HttpContext, ct);
-
-        _logger.LogInformation("User logged out successfully.");
-
-        return Ok(new { message = "Logged out successfully" });
-    }
-
-    /// <returns>A <see cref="Task"/> representing the asynchronous operation.</returns><summary>
-    /// Registers a new admin user.
-    /// <param name="request">Signup request model.</param>
-    /// <response code="201">Successfully created the user.</response>
-    /// <response code="400">Invalid request data.</response>
-    /// <response code="409">Email already exists.</response>
-    /// <returns>A <see cref="Task"/> Id and email of the new user.</returns>
-    [HttpPost("signup")]
-    [AllowAnonymous]
-    [ProducesResponseType(typeof(Models.Member.MemberDto), 201)]
-    [ProducesResponseType(typeof(object), 400)]
-    [ProducesResponseType(typeof(object), 409)]
-    public async Task<IActionResult> SignUp([FromBody] AdminSignupRequest request)
-    {
-        var memberDto = await this._signUpService.SignUpAdminAsync(request);
-
-        return StatusCode(StatusCodes.Status201Created, memberDto);
-    }
-}
-=======
-// <copyright file="AuthController.cs" company="MeetlyOmni">
-// Copyright (c) MeetlyOmni. All rights reserved.
-// </copyright>
-
-using System.Linq;
-using System.Security.Claims;
-using System.Text;
-
-using Asp.Versioning;
-
-using MeetlyOmni.Api.Common.Constants;
-using MeetlyOmni.Api.Common.Extensions;
-using MeetlyOmni.Api.Data.Entities;
-using MeetlyOmni.Api.Middlewares.Antiforgery;
-using MeetlyOmni.Api.Models.Auth;
-using MeetlyOmni.Api.Service.AuthService.Interfaces;
-using MeetlyOmni.Api.Service.Common.Interfaces;
-using MeetlyOmni.Api.Service.Email;
-using MeetlyOmni.Api.Service.Email.Interfaces;
-
-using Microsoft.AspNetCore.Antiforgery;
-using Microsoft.AspNetCore.Authorization;
-using Microsoft.AspNetCore.Identity;
-using Microsoft.AspNetCore.Mvc;
-using Microsoft.AspNetCore.WebUtilities;
-
-namespace MeetlyOmni.Api.Controllers;
-
-/// <summary>
-/// Controller responsible for all authentication and authorization operations.
-/// </summary>
-[Route("api/v{version:apiVersion}/auth")]
-[ApiController]
-[ApiVersion("1.0")]
-public class AuthController : ControllerBase
-{
-    private readonly ILoginService _loginService;
-    private readonly ITokenService _tokenService;
-    private readonly IClientInfoService _clientInfoService;
-    private readonly IAntiforgery _antiforgery;
-    private readonly ILogger<AuthController> _logger;
-    private readonly ILogoutService _logoutService;
-    private readonly ISignUpService _signUpService;
-    private readonly IEmailLinkService _emailLinkService;
-    private readonly AccountMailer _accountMailer;
-    private readonly UserManager<Member> _userManager;
-    private readonly IResetPasswordService _resetPasswordService;
-    private readonly IConfiguration _cfg;
-
-    public AuthController(
-        ILoginService loginService,
-        ITokenService tokenService,
-        IClientInfoService clientInfoService,
-        IAntiforgery antiforgery,
-        ILogger<AuthController> logger,
-        ILogoutService logoutService,
-        ISignUpService signUpService,
-        IEmailLinkService emailLinkService,
-        AccountMailer accountMailer,
-        UserManager<Member> userManager,
-        IResetPasswordService resetPasswordService,
-        IConfiguration configuration)
-    {
-        _loginService = loginService;
-        _tokenService = tokenService;
-        _clientInfoService = clientInfoService;
-        _antiforgery = antiforgery;
-        _logger = logger;
-        _logoutService = logoutService;
-        _signUpService = signUpService;
-        _emailLinkService = emailLinkService;
-        _accountMailer = accountMailer;
-        _userManager = userManager;
-        _resetPasswordService = resetPasswordService;
-        _cfg = configuration;
-    }
-
-    /// <summary>
-    /// User login endpoint.
-    /// </summary>
-    /// <param name="request">The login request containing email and password.</param>
-    /// <returns>A <see cref="Task{IActionResult}"/> representing the asynchronous operation.</returns>
-    [HttpPost("login")]
-    [AllowAnonymous]
-    [ProducesResponseType(typeof(LoginResponse), StatusCodes.Status200OK)]
-    [ProducesResponseType(typeof(ValidationProblemDetails), StatusCodes.Status400BadRequest)]
-    [ProducesResponseType(typeof(ProblemDetails), StatusCodes.Status401Unauthorized)]
-    public async Task<IActionResult> LoginAsync([FromBody] LoginRequest request, CancellationToken ct)
-    {
-        var (userAgent, ipAddress) = _clientInfoService.GetClientInfo(HttpContext);
-        var result = await _loginService.LoginAsync(request, userAgent, ipAddress, ct);
-
-        Response.SetAccessTokenCookie(result.AccessToken, result.ExpiresAt);
-        Response.SetRefreshTokenCookie(result.RefreshToken, result.RefreshTokenExpiresAt);
-
-        _logger.LogInformation("User {Email} logged in.", request.Email);
-
-        return Ok(new LoginResponse
-        {
-            ExpiresAt = result.ExpiresAt,
-            TokenType = result.TokenType,
-        });
-    }
-
-    /// <summary>
-    /// Get CSRF token for form protection.
-    /// </summary>
-    /// <returns>CSRF token information.</returns>
-    [HttpGet("csrf")]
-    [AllowAnonymous]
-    [SkipAntiforgery]
-    [ProducesResponseType(typeof(object), StatusCodes.Status200OK)]
-    public IActionResult GetCsrf()
-    {
-        var tokens = _antiforgery.GetAndStoreTokens(HttpContext);
-        Response.SetCsrfTokenCookie(tokens.RequestToken ?? string.Empty);
-        return Ok(new { message = "CSRF token generated" });
-    }
-
-    /// <summary>
-    /// Refresh access token using refresh token.
-    /// </summary>
-    /// <returns>New access and refresh tokens.</returns>
-    [HttpPost("refresh")]
-    [AllowAnonymous]
-    [ProducesResponseType(typeof(LoginResponse), StatusCodes.Status200OK)]
-    [ProducesResponseType(typeof(ProblemDetails), StatusCodes.Status401Unauthorized)]
-    public async Task<IActionResult> RefreshTokenAsync(CancellationToken ct)
-    {
-        var (userAgent, ipAddress) = _clientInfoService.GetClientInfo(HttpContext);
-        var (accessToken, accessTokenExpiresAt, newRefreshToken, newRefreshTokenExpiresAt) =
-            await _tokenService.RefreshTokenPairFromCookiesAsync(HttpContext, userAgent, ipAddress, ct);
-
-        Response.SetAccessTokenCookie(accessToken, accessTokenExpiresAt);
-        Response.SetRefreshTokenCookie(newRefreshToken, newRefreshTokenExpiresAt);
-
-        return Ok(new LoginResponse
-        {
-            ExpiresAt = accessTokenExpiresAt,
-            TokenType = "Bearer",
-        });
-    }
-
-    /// <summary>
-    /// Get current user information from JWT token.
-    /// </summary>
-    /// <returns>Current user information.</returns>
-    [HttpGet("me")]
-    [Authorize]
-    [ProducesResponseType(typeof(CurrentUserResponse), StatusCodes.Status200OK)]
-    [ProducesResponseType(typeof(ProblemDetails), StatusCodes.Status401Unauthorized)]
-    public ActionResult<CurrentUserResponse> GetCurrentUser()
-    {
-        var dto = User.ToCurrentUserResponse();
-        if (dto is null)
-        {
-            return Unauthorized(new ProblemDetails
-            {
-                Title = "Unauthorized",
-                Detail = "User is not authenticated.",
-            });
-        }
-
-        return Ok(dto);
-    }
-
-    /// <summary>
-    /// User logout endpoint.
-    /// </summary>
-    /// <returns>A <see cref="Task{IActionResult}"/> representing the asynchronous operation.</returns>
-    [HttpPost("logout")]
-    [Authorize]
-    [SkipAntiforgery]
-    [ProducesResponseType(typeof(object), StatusCodes.Status200OK)]
-    [ProducesResponseType(typeof(ProblemDetails), StatusCodes.Status401Unauthorized)]
-    public async Task<IActionResult> LogoutAsync(CancellationToken ct)
-    {
-        await _logoutService.LogoutAsync(HttpContext, ct);
-
-        _logger.LogInformation("User logged out successfully.");
-
-        return Ok(new { message = "Logged out successfully" });
-    }
-
-    /// <returns>A <see cref="Task"/> representing the asynchronous operation.</returns><summary>
-    /// Registers a new admin user.
-    /// <param name="request">Signup request model.</param>
-    /// <response code="201">Successfully created the user.</response>
-    /// <response code="400">Invalid request data.</response>
-    /// <response code="409">Email already exists.</response>
-    /// <returns>A <see cref="Task"/> Id and email of the new user.</returns>
-    [HttpPost("signup")]
-    [AllowAnonymous]
-    [ProducesResponseType(typeof(Models.Member.MemberDto), 201)]
-    [ProducesResponseType(typeof(object), 400)]
-    [ProducesResponseType(typeof(object), 409)]
-    public async Task<IActionResult> SignUp([FromBody] AdminSignupRequest request)
-    {
-        var memberDto = await this._signUpService.SignUpAdminAsync(request);
-
-        return StatusCode(StatusCodes.Status201Created, memberDto);
-    }
-
-    /// <summary>
-    /// Validate email verification token without confirming the email.
-    /// </summary>
-    /// <param name="request">Email verification request containing email and token.</param>
-    /// <response code="200">Token is valid.</response>
-    /// <response code="400">Token is invalid or expired.</response>
-    /// <returns>A <see cref="Task{IActionResult}"/> representing the validation result.</returns>
-    [HttpPost("validate-email-token")]
-    [AllowAnonymous]
-    [ProducesResponseType(typeof(TokenValidationResponse), StatusCodes.Status200OK)]
-    [ProducesResponseType(typeof(TokenValidationResponse), StatusCodes.Status400BadRequest)]
-    public async Task<IActionResult> ValidateEmailToken([FromBody] VerifyEmailRequest request, CancellationToken ct)
-    {
-        var isValid = await _emailLinkService.ValidateEmailVerificationTokenAsync(request.Email, request.Token, ct);
-
-        var response = new TokenValidationResponse
-        {
-            IsValid = isValid,
-            Message = isValid ? "Valid" : "Invalid",
-            Email = request.Email,
-        };
-
-        return isValid ? Ok(response) : BadRequest(response);
-    }
-
-    [HttpGet("verify-email")]
-    [AllowAnonymous]
-    public async Task<IActionResult> VerifyEmail([FromQuery] string userId, [FromQuery] string token, CancellationToken ct)
-    {
-        var user = await _userManager.FindByIdAsync(userId);
-        if (user is null)
-        {
-            return Redirect($"{_cfg["Frontend:BaseUrl"]}/verify-email?status=not_found");
-        }
-
-        if (user.EmailConfirmed)
-        {
-            return Redirect($"{_cfg["Frontend:BaseUrl"]}/verify-email?status=already_confirmed&email={Uri.EscapeDataString(user.Email!)}");
-        }
-
-        var isVaild = await _emailLinkService.ValidateEmailVerificationTokenAsync(user!.Email!, token, ct);
-        var decoded = Encoding.UTF8.GetString(WebEncoders.Base64UrlDecode(token));
-
-        IdentityResult result;
-        if (isVaild)
-        {
-            result = await _userManager.ConfirmEmailAsync(user, decoded);
-        }
-        else
-        {
-            result = IdentityResult.Failed(new IdentityError { Description = "Invalid token" });
-        }
-
-        var status = result.Succeeded ? "success" : "failed";
-        return Redirect($"{_cfg["Frontend:BaseUrl"]}/verify-email?status={status}&email={Uri.EscapeDataString(user.Email!)}");
-    }
-
-    [HttpGet("direct2-reset")]
-    [AllowAnonymous]
-    public async Task<IActionResult> DirectToReset([FromQuery] string userId, [FromQuery] string token, CancellationToken ct)
-    {
-        var user = await _userManager.FindByIdAsync(userId);
-        var isValid = await _emailLinkService.ValidatePasswordResetTokenAsync(user!.Email!, token, ct);
-        if (!isValid)
-        {
-            return Redirect($"{_cfg["Frontend:BaseUrl"]}/reset-password?invalid");
-        }
-
-        return Redirect($"{_cfg["Frontend:BaseUrl"]}/reset-password?email={Uri.EscapeDataString(user.Email!)}&token={Uri.EscapeDataString(token)}");
-    }
-
-    /// <summary>
-    /// Request password reset email for a user.
-    /// </summary>
-    /// <param name="request">Forgot password request containing email.</param>
-    /// <response code="200">Password reset email sent (if email exists).</response>
-    /// <response code="400">Invalid request data.</response>
-    /// <returns>A <see cref="Task{IActionResult}"/> representing the operation result.</returns>
-    [HttpPost("forgot-password")]
-    [AllowAnonymous]
-    [ProducesResponseType(typeof(object), StatusCodes.Status200OK)]
-    [ProducesResponseType(typeof(ValidationProblemDetails), StatusCodes.Status400BadRequest)]
-    public async Task<IActionResult> ForgotPassword([FromBody] ForgotPasswordRequest request, CancellationToken ct)
-    {
-        var user = await _userManager.FindByEmailAsync(request.Email);
-
-        if (user != null && user.EmailConfirmed)
-        {
-            await _accountMailer.SendResetPasswordAsync(user, ct);
-        }
-
-        // Always return success to prevent user enumeration
-        return Ok(new { message = "Reset link sent if email exists" });
-    }
-
-    /// <summary>
-    /// Reset user password using token from password reset email.
-    /// </summary>
-    /// <param name="request">Password reset request containing email, token, and new password.</param>
-    /// <response code="200">Password successfully reset.</response>
-    /// <response code="400">Invalid request data or password reset failed.</response>
-    /// <returns>A <see cref="Task{IActionResult}"/> representing the reset result.</returns>
-    [HttpPost("reset-password")]
-    [AllowAnonymous]
-    [ProducesResponseType(typeof(object), StatusCodes.Status200OK)]
-    [ProducesResponseType(typeof(ValidationProblemDetails), StatusCodes.Status400BadRequest)]
-    public async Task<IActionResult> ResetPassword([FromBody] ResetPasswordRequest request, CancellationToken ct)
-    {
-        var resetResult = await _resetPasswordService.ResetPasswordAsync(request.Email, request.Token, request.NewPassword, ct);
-
-        if (!resetResult.Succeeded)
-        {
-            var message = resetResult.Errors.Any()
-                ? string.Join(", ", resetResult.Errors.Select(e => e.Description))
-                : "Invalid or expired token.";
-            return BadRequest(new { message });
-        }
-
-        return Ok(new { message = "Password reset", reset = true });
-    }
-}
->>>>>>> 4f983270
+// <copyright file="AuthController.cs" company="MeetlyOmni">
+// Copyright (c) MeetlyOmni. All rights reserved.
+// </copyright>
+
+using System.Linq;
+using System.Security.Claims;
+using System.Text;
+
+using Asp.Versioning;
+
+using MeetlyOmni.Api.Common.Constants;
+using MeetlyOmni.Api.Common.Extensions;
+using MeetlyOmni.Api.Data.Entities;
+using MeetlyOmni.Api.Middlewares.Antiforgery;
+using MeetlyOmni.Api.Models.Auth;
+using MeetlyOmni.Api.Service.AuthService.Interfaces;
+using MeetlyOmni.Api.Service.Common.Interfaces;
+using MeetlyOmni.Api.Service.Email;
+using MeetlyOmni.Api.Service.Email.Interfaces;
+
+using Microsoft.AspNetCore.Antiforgery;
+using Microsoft.AspNetCore.Authorization;
+using Microsoft.AspNetCore.Identity;
+using Microsoft.AspNetCore.Mvc;
+using Microsoft.AspNetCore.WebUtilities;
+
+namespace MeetlyOmni.Api.Controllers;
+
+/// <summary>
+/// Controller responsible for all authentication and authorization operations.
+/// </summary>
+[Route("api/v{version:apiVersion}/auth")]
+[ApiController]
+[ApiVersion("1.0")]
+public class AuthController : ControllerBase
+{
+    private readonly ILoginService _loginService;
+    private readonly ITokenService _tokenService;
+    private readonly IClientInfoService _clientInfoService;
+    private readonly IAntiforgery _antiforgery;
+    private readonly ILogger<AuthController> _logger;
+    private readonly ILogoutService _logoutService;
+    private readonly ISignUpService _signUpService;
+    private readonly IEmailLinkService _emailLinkService;
+    private readonly AccountMailer _accountMailer;
+    private readonly UserManager<Member> _userManager;
+    private readonly IResetPasswordService _resetPasswordService;
+    private readonly IConfiguration _cfg;
+
+    public AuthController(
+        ILoginService loginService,
+        ITokenService tokenService,
+        IClientInfoService clientInfoService,
+        IAntiforgery antiforgery,
+        ILogger<AuthController> logger,
+        ILogoutService logoutService,
+        ISignUpService signUpService,
+        IEmailLinkService emailLinkService,
+        AccountMailer accountMailer,
+        UserManager<Member> userManager,
+        IResetPasswordService resetPasswordService,
+        IConfiguration configuration)
+    {
+        _loginService = loginService;
+        _tokenService = tokenService;
+        _clientInfoService = clientInfoService;
+        _antiforgery = antiforgery;
+        _logger = logger;
+        _logoutService = logoutService;
+        _signUpService = signUpService;
+        _emailLinkService = emailLinkService;
+        _accountMailer = accountMailer;
+        _userManager = userManager;
+        _resetPasswordService = resetPasswordService;
+        _cfg = configuration;
+    }
+
+    /// <summary>
+    /// User login endpoint.
+    /// </summary>
+    /// <param name="request">The login request containing email and password.</param>
+    /// <returns>A <see cref="Task{IActionResult}"/> representing the asynchronous operation.</returns>
+    [HttpPost("login")]
+    [AllowAnonymous]
+    [ProducesResponseType(typeof(LoginResponse), StatusCodes.Status200OK)]
+    [ProducesResponseType(typeof(ValidationProblemDetails), StatusCodes.Status400BadRequest)]
+    [ProducesResponseType(typeof(ProblemDetails), StatusCodes.Status401Unauthorized)]
+    public async Task<IActionResult> LoginAsync([FromBody] LoginRequest request, CancellationToken ct)
+    {
+        var (userAgent, ipAddress) = _clientInfoService.GetClientInfo(HttpContext);
+        var result = await _loginService.LoginAsync(request, userAgent, ipAddress, ct);
+
+        Response.SetAccessTokenCookie(result.AccessToken, result.ExpiresAt);
+        Response.SetRefreshTokenCookie(result.RefreshToken, result.RefreshTokenExpiresAt);
+
+        _logger.LogInformation("User {Email} logged in.", request.Email);
+
+        return Ok(new LoginResponse
+        {
+            ExpiresAt = result.ExpiresAt,
+            TokenType = result.TokenType,
+        });
+    }
+
+    /// <summary>
+    /// Get CSRF token for form protection.
+    /// </summary>
+    /// <returns>CSRF token information.</returns>
+    [HttpGet("csrf")]
+    [AllowAnonymous]
+    [SkipAntiforgery]
+    [ProducesResponseType(typeof(object), StatusCodes.Status200OK)]
+    public IActionResult GetCsrf()
+    {
+        var tokens = _antiforgery.GetAndStoreTokens(HttpContext);
+        Response.SetCsrfTokenCookie(tokens.RequestToken ?? string.Empty);
+        return Ok(new { message = "CSRF token generated" });
+    }
+
+    /// <summary>
+    /// Refresh access token using refresh token.
+    /// </summary>
+    /// <returns>New access and refresh tokens.</returns>
+    [HttpPost("refresh")]
+    [AllowAnonymous]
+    [ProducesResponseType(typeof(LoginResponse), StatusCodes.Status200OK)]
+    [ProducesResponseType(typeof(ProblemDetails), StatusCodes.Status401Unauthorized)]
+    public async Task<IActionResult> RefreshTokenAsync(CancellationToken ct)
+    {
+        var (userAgent, ipAddress) = _clientInfoService.GetClientInfo(HttpContext);
+        var (accessToken, accessTokenExpiresAt, newRefreshToken, newRefreshTokenExpiresAt) =
+            await _tokenService.RefreshTokenPairFromCookiesAsync(HttpContext, userAgent, ipAddress, ct);
+
+        Response.SetAccessTokenCookie(accessToken, accessTokenExpiresAt);
+        Response.SetRefreshTokenCookie(newRefreshToken, newRefreshTokenExpiresAt);
+
+        return Ok(new LoginResponse
+        {
+            ExpiresAt = accessTokenExpiresAt,
+            TokenType = "Bearer",
+        });
+    }
+
+    /// <summary>
+    /// Get current user information from JWT token.
+    /// </summary>
+    /// <returns>Current user information.</returns>
+    [HttpGet("me")]
+    [Authorize]
+    [ProducesResponseType(typeof(CurrentUserResponse), StatusCodes.Status200OK)]
+    [ProducesResponseType(typeof(ProblemDetails), StatusCodes.Status401Unauthorized)]
+    public ActionResult<CurrentUserResponse> GetCurrentUser()
+    {
+        var dto = User.ToCurrentUserResponse();
+        if (dto is null)
+        {
+            return Unauthorized(new ProblemDetails
+            {
+                Title = "Unauthorized",
+                Detail = "User is not authenticated.",
+            });
+        }
+
+        return Ok(dto);
+    }
+
+    /// <summary>
+    /// User logout endpoint.
+    /// </summary>
+    /// <returns>A <see cref="Task{IActionResult}"/> representing the asynchronous operation.</returns>
+    [HttpPost("logout")]
+    [Authorize]
+    [SkipAntiforgery]
+    [ProducesResponseType(typeof(object), StatusCodes.Status200OK)]
+    [ProducesResponseType(typeof(ProblemDetails), StatusCodes.Status401Unauthorized)]
+    public async Task<IActionResult> LogoutAsync(CancellationToken ct)
+    {
+        await _logoutService.LogoutAsync(HttpContext, ct);
+
+        _logger.LogInformation("User logged out successfully.");
+
+        return Ok(new { message = "Logged out successfully" });
+    }
+
+    /// <returns>A <see cref="Task"/> representing the asynchronous operation.</returns><summary>
+    /// Registers a new admin user.
+    /// <param name="request">Signup request model.</param>
+    /// <response code="201">Successfully created the user.</response>
+    /// <response code="400">Invalid request data.</response>
+    /// <response code="409">Email already exists.</response>
+    /// <returns>A <see cref="Task"/> Id and email of the new user.</returns>
+    [HttpPost("signup")]
+    [AllowAnonymous]
+    [ProducesResponseType(typeof(Models.Member.MemberDto), 201)]
+    [ProducesResponseType(typeof(object), 400)]
+    [ProducesResponseType(typeof(object), 409)]
+    public async Task<IActionResult> SignUp([FromBody] AdminSignupRequest request)
+    {
+        var memberDto = await this._signUpService.SignUpAdminAsync(request);
+
+        return StatusCode(StatusCodes.Status201Created, memberDto);
+    }
+
+    /// <summary>
+    /// Validate email verification token without confirming the email.
+    /// </summary>
+    /// <param name="request">Email verification request containing email and token.</param>
+    /// <response code="200">Token is valid.</response>
+    /// <response code="400">Token is invalid or expired.</response>
+    /// <returns>A <see cref="Task{IActionResult}"/> representing the validation result.</returns>
+    [HttpPost("validate-email-token")]
+    [AllowAnonymous]
+    [ProducesResponseType(typeof(TokenValidationResponse), StatusCodes.Status200OK)]
+    [ProducesResponseType(typeof(TokenValidationResponse), StatusCodes.Status400BadRequest)]
+    public async Task<IActionResult> ValidateEmailToken([FromBody] VerifyEmailRequest request, CancellationToken ct)
+    {
+        var isValid = await _emailLinkService.ValidateEmailVerificationTokenAsync(request.Email, request.Token, ct);
+
+        var response = new TokenValidationResponse
+        {
+            IsValid = isValid,
+            Message = isValid ? "Valid" : "Invalid",
+            Email = request.Email,
+        };
+
+        return isValid ? Ok(response) : BadRequest(response);
+    }
+
+    [HttpGet("verify-email")]
+    [AllowAnonymous]
+    public async Task<IActionResult> VerifyEmail([FromQuery] string userId, [FromQuery] string token, CancellationToken ct)
+    {
+        var user = await _userManager.FindByIdAsync(userId);
+        if (user is null)
+        {
+            return Redirect($"{_cfg["Frontend:BaseUrl"]}/verify-email?status=not_found");
+        }
+
+        if (user.EmailConfirmed)
+        {
+            return Redirect($"{_cfg["Frontend:BaseUrl"]}/verify-email?status=already_confirmed&email={Uri.EscapeDataString(user.Email!)}");
+        }
+
+        var isVaild = await _emailLinkService.ValidateEmailVerificationTokenAsync(user!.Email!, token, ct);
+        var decoded = Encoding.UTF8.GetString(WebEncoders.Base64UrlDecode(token));
+
+        IdentityResult result;
+        if (isVaild)
+        {
+            result = await _userManager.ConfirmEmailAsync(user, decoded);
+        }
+        else
+        {
+            result = IdentityResult.Failed(new IdentityError { Description = "Invalid token" });
+        }
+
+        var status = result.Succeeded ? "success" : "failed";
+        return Redirect($"{_cfg["Frontend:BaseUrl"]}/verify-email?status={status}&email={Uri.EscapeDataString(user.Email!)}");
+    }
+
+    [HttpGet("direct2-reset")]
+    [AllowAnonymous]
+    public async Task<IActionResult> DirectToReset([FromQuery] string userId, [FromQuery] string token, CancellationToken ct)
+    {
+        var user = await _userManager.FindByIdAsync(userId);
+        var isValid = await _emailLinkService.ValidatePasswordResetTokenAsync(user!.Email!, token, ct);
+        if (!isValid)
+        {
+            return Redirect($"{_cfg["Frontend:BaseUrl"]}/reset-password?invalid");
+        }
+
+        return Redirect($"{_cfg["Frontend:BaseUrl"]}/reset-password?email={Uri.EscapeDataString(user.Email!)}&token={Uri.EscapeDataString(token)}");
+    }
+
+    /// <summary>
+    /// Request password reset email for a user.
+    /// </summary>
+    /// <param name="request">Forgot password request containing email.</param>
+    /// <response code="200">Password reset email sent (if email exists).</response>
+    /// <response code="400">Invalid request data.</response>
+    /// <returns>A <see cref="Task{IActionResult}"/> representing the operation result.</returns>
+    [HttpPost("forgot-password")]
+    [AllowAnonymous]
+    [ProducesResponseType(typeof(object), StatusCodes.Status200OK)]
+    [ProducesResponseType(typeof(ValidationProblemDetails), StatusCodes.Status400BadRequest)]
+    public async Task<IActionResult> ForgotPassword([FromBody] ForgotPasswordRequest request, CancellationToken ct)
+    {
+        var user = await _userManager.FindByEmailAsync(request.Email);
+
+        if (user != null && user.EmailConfirmed)
+        {
+            await _accountMailer.SendResetPasswordAsync(user, ct);
+        }
+
+        // Always return success to prevent user enumeration
+        return Ok(new { message = "Reset link sent if email exists" });
+    }
+
+    /// <summary>
+    /// Reset user password using token from password reset email.
+    /// </summary>
+    /// <param name="request">Password reset request containing email, token, and new password.</param>
+    /// <response code="200">Password successfully reset.</response>
+    /// <response code="400">Invalid request data or password reset failed.</response>
+    /// <returns>A <see cref="Task{IActionResult}"/> representing the reset result.</returns>
+    [HttpPost("reset-password")]
+    [AllowAnonymous]
+    [ProducesResponseType(typeof(object), StatusCodes.Status200OK)]
+    [ProducesResponseType(typeof(ValidationProblemDetails), StatusCodes.Status400BadRequest)]
+    public async Task<IActionResult> ResetPassword([FromBody] ResetPasswordRequest request, CancellationToken ct)
+    {
+        var resetResult = await _resetPasswordService.ResetPasswordAsync(request.Email, request.Token, request.NewPassword, ct);
+
+        if (!resetResult.Succeeded)
+        {
+            var message = resetResult.Errors.Any()
+                ? string.Join(", ", resetResult.Errors.Select(e => e.Description))
+                : "Invalid or expired token.";
+            return BadRequest(new { message });
+        }
+
+        return Ok(new { message = "Password reset", reset = true });
+    }
+}