--- conflicted
+++ resolved
@@ -48,15 +48,11 @@
         IClientInfoService clientInfoService,
         IAntiforgery antiforgery,
         ILogger<AuthController> logger,
-<<<<<<< HEAD
         ISignUpService signUpService,
         IEmailLinkService emailLinkService,
         AccountMailer accountMailer,
         UserManager<Member> userManager)
-=======
-        ILogoutService logoutService,
-        ISignUpService signUpService)
->>>>>>> d9d537ef
+        ILogoutService logoutService)
     {
         _loginService = loginService;
         _tokenService = tokenService;
