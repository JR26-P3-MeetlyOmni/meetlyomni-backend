--- conflicted
+++ resolved
@@ -60,11 +60,8 @@
             _mockClientInfoService.Object,
             _mockAntiforgery.Object,
             _mockLogger.Object,
-<<<<<<< HEAD
             _mockLogoutService.Object);
-=======
             _mockSignUpService.Object);
->>>>>>> ffe0785b
 
         SetupHttpContext();
     }
