// <copyright file="AuthControllerTests.cs" company="MeetlyOmni">
// Copyright (c) MeetlyOmni. All rights reserved.
// </copyright>

using System.Security.Claims;

using FluentAssertions;

using MeetlyOmni.Api.Common.Constants;
using MeetlyOmni.Api.Common.Extensions;
using MeetlyOmni.Api.Controllers;
using MeetlyOmni.Api.Filters;
using MeetlyOmni.Api.Models.Auth;
using MeetlyOmni.Api.Service.AuthService.Interfaces;
using MeetlyOmni.Api.Service.Common.Interfaces;
using MeetlyOmni.Unit.tests.Helpers;

using Microsoft.AspNetCore.Antiforgery;
using Microsoft.AspNetCore.Hosting;
using Microsoft.AspNetCore.Http;
using Microsoft.AspNetCore.Mvc;
using Microsoft.Extensions.DependencyInjection;
using Microsoft.Extensions.Hosting;
using Microsoft.Extensions.Logging;

using Moq;

using Xunit;

namespace MeetlyOmni.Unit.tests.Controllers;

/// <summary>
/// Tests for <see cref="AuthController"/>.
/// </summary>
public class AuthControllerTests
{
    private readonly AuthController _authController;
    private readonly Mock<ILoginService> _mockLoginService;
    private readonly Mock<ITokenService> _mockTokenService;
    private readonly Mock<IClientInfoService> _mockClientInfoService;
    private readonly Mock<IAntiforgery> _mockAntiforgery;
    private readonly Mock<ILogoutService> _mockLogoutService;
    private readonly Mock<ILogger<AuthController>> _mockLogger;
    private readonly Mock<ISignUpService> _mockSignUpServcie;

    public AuthControllerTests()
    {
        _mockLoginService = new Mock<ILoginService>();
        _mockTokenService = new Mock<ITokenService>();
        _mockClientInfoService = new Mock<IClientInfoService>();
        _mockAntiforgery = new Mock<IAntiforgery>();
        _mockLogoutService = new Mock<ILogoutService>();
        _mockLogger = new Mock<ILogger<AuthController>>();
        _mockSignUpServcie = new Mock<ISignUpService>();

        _authController = new AuthController(
            _mockLoginService.Object,
            _mockTokenService.Object,
            _mockClientInfoService.Object,
            _mockAntiforgery.Object,
            _mockLogger.Object,
<<<<<<< HEAD
            _mockLogoutService.Object);
=======
            _mockSignUpServcie.Object);
>>>>>>> 0018693c

        SetupHttpContext();
    }

    [Fact]
    public async Task LoginAsync_WithValidRequest_ShouldReturnOk()
    {
        // Arrange
        var loginRequest = TestDataHelper.CreateValidLoginRequest();
        var expectedResponse = new InternalLoginResponse
        {
            AccessToken = "test-access-token",
            RefreshToken = "test-refresh-token",
            ExpiresAt = DateTimeOffset.UtcNow.AddHours(1),
            RefreshTokenExpiresAt = DateTimeOffset.UtcNow.AddDays(30),
            TokenType = "Bearer"
        };

        _mockClientInfoService
            .Setup(x => x.GetClientInfo(It.IsAny<HttpContext>()))
            .Returns(("TestUserAgent", "127.0.0.1"));

        _mockLoginService
            .Setup(x => x.LoginAsync(loginRequest, It.IsAny<string>(), It.IsAny<string>(), It.IsAny<CancellationToken>()))
            .ReturnsAsync(expectedResponse);

        // Act
        var result = await _authController.LoginAsync(loginRequest, CancellationToken.None);

        // Assert
        result.Should().BeOfType<OkObjectResult>();
        var okResult = result as OkObjectResult;
        var response = okResult!.Value as LoginResponse;
        response!.ExpiresAt.Should().Be(expectedResponse.ExpiresAt);
        response.TokenType.Should().Be(expectedResponse.TokenType);

        // Verify that access token cookie was set
        var accessTokenCookie = _authController.Response.Headers["Set-Cookie"]
            .FirstOrDefault(c => c.Contains(AuthCookieExtensions.CookieNames.AccessToken));
        accessTokenCookie.Should().NotBeNull();
    }

    [Fact]
    public async Task LoginAsync_WhenLoginServiceThrowsUnauthorizedAppException_ShouldThrowException()
    {
        // Arrange
        var loginRequest = TestDataHelper.CreateValidLoginRequest();
        var exceptionMessage = "Invalid credentials.";

        _mockLoginService
            .Setup(x => x.LoginAsync(loginRequest, It.IsAny<string>(), It.IsAny<string>(), It.IsAny<CancellationToken>()))
            .ThrowsAsync(new UnauthorizedAppException(exceptionMessage));

        // Act & Assert
        var act = () => _authController.LoginAsync(loginRequest, CancellationToken.None);

        await act.Should().ThrowAsync<UnauthorizedAppException>()
            .WithMessage(exceptionMessage);
    }

    [Fact]
    public void GetCsrf_ShouldReturnOk()
    {
        // Arrange
        var tokens = new AntiforgeryTokenSet("request-token", "cookie-token", "form-field-name", "header-name");
        _mockAntiforgery
            .Setup(x => x.GetAndStoreTokens(It.IsAny<HttpContext>()))
            .Returns(tokens);

        // Act
        var result = _authController.GetCsrf();

        // Assert
        result.Should().BeOfType<OkObjectResult>();
        var okResult = result as OkObjectResult;
        okResult!.Value.Should().BeEquivalentTo(new { message = "CSRF token generated" });
    }

    [Fact]
    public async Task RefreshTokenAsync_WithValidToken_ShouldReturnOk()
    {
        // Arrange
        var refreshToken = "valid-refresh-token";
        var userAgent = "TestUserAgent";
        var ipAddress = "192.168.1.1";
        var expectedTokens = new TokenResult(
            "new-access-token",
            DateTimeOffset.UtcNow.AddHours(1),
            "new-refresh-token",
            DateTimeOffset.UtcNow.AddDays(30));

        // Add refresh token to cookies
        _authController.HttpContext.Request.Headers.Cookie = $"{AuthCookieExtensions.CookieNames.RefreshToken}={refreshToken}";

        // Setup antiforgery validation to succeed
        _mockAntiforgery
            .Setup(x => x.ValidateRequestAsync(It.IsAny<HttpContext>()))
            .Returns(Task.CompletedTask);

        // Setup client info service
        _mockClientInfoService
            .Setup(x => x.GetClientInfo(It.IsAny<HttpContext>()))
            .Returns((userAgent, ipAddress));

        _mockTokenService
            .Setup(x => x.RefreshTokenPairFromCookiesAsync(It.IsAny<HttpContext>(), userAgent, ipAddress, It.IsAny<CancellationToken>()))
            .ReturnsAsync(expectedTokens);

        // Act
        var result = await _authController.RefreshTokenAsync(CancellationToken.None);

        // Assert
        result.Should().BeOfType<OkObjectResult>();
        var okResult = result as OkObjectResult;
        var response = okResult!.Value as LoginResponse;
        response!.ExpiresAt.Should().Be(expectedTokens.accessTokenExpiresAt);
        response.TokenType.Should().Be("Bearer");

        // Verify that access token cookie was set
        var accessTokenCookie = _authController.Response.Headers["Set-Cookie"]
            .FirstOrDefault(c => c.Contains(AuthCookieExtensions.CookieNames.AccessToken));
        accessTokenCookie.Should().NotBeNull();
    }



    [Fact]
    public async Task RefreshTokenAsync_WithInvalidRefreshToken_ShouldThrowException()
    {
        // Arrange
        var refreshToken = "invalid-refresh-token";
        var userAgent = "TestUserAgent";
        var ipAddress = "192.168.1.1";

        // Add refresh token to cookies
        _authController.HttpContext.Request.Headers.Cookie = $"{AuthCookieExtensions.CookieNames.RefreshToken}={refreshToken}";

        // Setup antiforgery validation to succeed
        _mockAntiforgery
            .Setup(x => x.ValidateRequestAsync(It.IsAny<HttpContext>()))
            .Returns(Task.CompletedTask);

        // Setup client info service
        _mockClientInfoService
            .Setup(x => x.GetClientInfo(It.IsAny<HttpContext>()))
            .Returns((userAgent, ipAddress));

        _mockTokenService
            .Setup(x => x.RefreshTokenPairFromCookiesAsync(It.IsAny<HttpContext>(), userAgent, ipAddress, It.IsAny<CancellationToken>()))
            .ThrowsAsync(new UnauthorizedAppException("Invalid refresh token"));

        // Act & Assert
        var act = () => _authController.RefreshTokenAsync(CancellationToken.None);

        await act.Should().ThrowAsync<UnauthorizedAppException>()
            .WithMessage("Invalid refresh token");
    }

    [Fact]
    public async Task RefreshTokenAsync_WithAntiforgeryValidationFailure_ShouldThrowException()
    {
        // Arrange
        var refreshToken = "test-refresh-token";

        // Add refresh token to cookies
        _authController.HttpContext.Request.Headers.Cookie = $"{AuthCookieExtensions.CookieNames.RefreshToken}={refreshToken}";

        // Setup token service to throw exception (since antiforgery is now handled by middleware)
        _mockTokenService
            .Setup(x => x.RefreshTokenPairFromCookiesAsync(It.IsAny<HttpContext>(), It.IsAny<string>(), It.IsAny<string>(), It.IsAny<CancellationToken>()))
            .ThrowsAsync(new UnauthorizedAppException("Invalid refresh token"));

        // Act & Assert
        var act = () => _authController.RefreshTokenAsync(CancellationToken.None);

        await act.Should().ThrowAsync<UnauthorizedAppException>()
            .WithMessage("Invalid refresh token");
    }

    [Fact]
    public void GetCurrentUser_ShouldReturnOk()
    {
        // Arrange
        var claims = new List<Claim>
        {
            new(JwtClaimTypes.Subject, "test-user-id"),
            new(JwtClaimTypes.Email, "test@example.com"),
            new(JwtClaimTypes.OrganizationId, "test-org-id")
        };

        _authController.HttpContext.User = new ClaimsPrincipal(new ClaimsIdentity(claims, "Bearer"));

        // Act
        var result = _authController.GetCurrentUser();

        // Assert
        result.Should().BeOfType<OkObjectResult>();
        var okResult = result as OkObjectResult;
        var response = okResult!.Value;

        // Use reflection to access the anonymous type properties
        var userId = response.GetType().GetProperty("userId")?.GetValue(response);
        var email = response.GetType().GetProperty("email")?.GetValue(response);
        var orgId = response.GetType().GetProperty("orgId")?.GetValue(response);

        userId.Should().Be("test-user-id");
        email.Should().Be("test@example.com");
        orgId.Should().Be("test-org-id");
    }

    [Fact]
    public void GetCurrentUser_WithMissingClaims_ShouldReturnOkWithNullValues()
    {
        // Arrange
        var claims = new List<Claim>
        {
            new(JwtClaimTypes.Subject, "test-user-id")
            // Missing email and orgId claims
        };

        _authController.HttpContext.User = new ClaimsPrincipal(new ClaimsIdentity(claims, "Bearer"));

        // Act
        var result = _authController.GetCurrentUser();

        // Assert
        result.Should().BeOfType<OkObjectResult>();
        var okResult = result as OkObjectResult;
        var response = okResult!.Value;

        // Use reflection to access the anonymous type properties
        var userId = response.GetType().GetProperty("userId")?.GetValue(response);
        var email = response.GetType().GetProperty("email")?.GetValue(response);
        var orgId = response.GetType().GetProperty("orgId")?.GetValue(response);

        userId.Should().Be("test-user-id");
        email.Should().BeNull();
        orgId.Should().BeNull();
    }

    [Fact]
    public void GetCurrentUser_WithNoUser_ShouldReturnOkWithNullValues()
    {
        // Arrange
        _authController.HttpContext.User = new ClaimsPrincipal(new ClaimsIdentity());

        // Act
        var result = _authController.GetCurrentUser();

        // Assert
        result.Should().BeOfType<OkObjectResult>();
        var okResult = result as OkObjectResult;
        var response = okResult!.Value;

        // Use reflection to access the anonymous type properties
        var userId = response.GetType().GetProperty("userId")?.GetValue(response);
        var email = response.GetType().GetProperty("email")?.GetValue(response);
        var orgId = response.GetType().GetProperty("orgId")?.GetValue(response);

        userId.Should().BeNull();
        email.Should().BeNull();
        orgId.Should().BeNull();
    }

    [Fact]
    public async Task LoginAsync_WithNullRequest_ShouldThrowNullReferenceException()
    {
        // Arrange
        LoginRequest? request = null;

        // Act & Assert
        var act = () => _authController.LoginAsync(request!, CancellationToken.None);

        await act.Should().ThrowAsync<NullReferenceException>();
    }

    [Fact]
    public async Task LoginAsync_WithInvalidModelState_ShouldThrowNullReferenceException()
    {
        // Arrange
        var request = new LoginRequest { Email = "", Password = "" };
        _authController.ModelState.AddModelError("Email", "Email is required");

        // Act & Assert
        var act = () => _authController.LoginAsync(request, CancellationToken.None);

        await act.Should().ThrowAsync<NullReferenceException>();
    }

    [Fact]
    public async Task RefreshTokenAsync_WithValidTokenAndServiceException_ShouldThrowException()
    {
        // Arrange
        var refreshToken = "valid-refresh-token";
        var userAgent = "TestUserAgent";
        var ipAddress = "192.168.1.1";

        // Add refresh token to cookies
        _authController.HttpContext.Request.Headers.Cookie = $"{AuthCookieExtensions.CookieNames.RefreshToken}={refreshToken}";

        // Setup antiforgery validation to succeed
        _mockAntiforgery
            .Setup(x => x.ValidateRequestAsync(It.IsAny<HttpContext>()))
            .Returns(Task.CompletedTask);

        // Setup client info service
        _mockClientInfoService
            .Setup(x => x.GetClientInfo(It.IsAny<HttpContext>()))
            .Returns((userAgent, ipAddress));

        // Setup token service to throw an exception
        _mockTokenService
            .Setup(x => x.RefreshTokenPairFromCookiesAsync(It.IsAny<HttpContext>(), userAgent, ipAddress, It.IsAny<CancellationToken>()))
            .ThrowsAsync(new InvalidOperationException("Token service error"));

        // Act & Assert
        var act = () => _authController.RefreshTokenAsync(CancellationToken.None);

        await act.Should().ThrowAsync<InvalidOperationException>()
            .WithMessage("Token service error");
    }

    [Fact]
    public async Task LogoutAsync_WithValidUser_ShouldReturnOkAndClearCookies()
    {
        // Arrange
        var refreshToken = "valid-refresh-token";

        // Add refresh token to cookies
        _authController.HttpContext.Request.Headers.Cookie = $"{AuthCookieExtensions.CookieNames.RefreshToken}={refreshToken}";

        // Setup logout service
        _mockLogoutService
            .Setup(x => x.LogoutAsync(It.IsAny<HttpContext>(), It.IsAny<CancellationToken>()))
            .Returns(Task.CompletedTask);

        // Act
        var result = await _authController.LogoutAsync(CancellationToken.None);

        // Assert
        result.Should().BeOfType<OkObjectResult>();
        var okResult = result as OkObjectResult;
        var response = okResult!.Value;

        // Use reflection to access the anonymous type properties
        var message = response.GetType().GetProperty("message")?.GetValue(response);
        message.Should().Be("Logged out successfully");

        // Verify that logout service was called
        _mockLogoutService.Verify(
            x => x.LogoutAsync(It.IsAny<HttpContext>(), It.IsAny<CancellationToken>()),
            Times.Once);
    }


    private void SetupHttpContext()
    {
        // Create a service collection and add required services
        var services = new ServiceCollection();

        // Add MVC services (required for ProblemDetailsFactory and other controller dependencies)
        services.AddMvc();

        // Add IWebHostEnvironment as a mock or real implementation
        var mockEnvironment = new Mock<IWebHostEnvironment>();
        mockEnvironment.Setup(x => x.EnvironmentName).Returns("Production"); // Default to production for tests
        services.AddSingleton(mockEnvironment.Object);

        // Add the mocked antiforgery service to the service collection
        services.AddSingleton(_mockAntiforgery.Object);

        // Build the service provider
        var serviceProvider = services.BuildServiceProvider();

        // Create HttpContext with the configured service provider
        var httpContext = new DefaultHttpContext
        {
            RequestServices = serviceProvider
        };

        // Set up request headers and cookies
        httpContext.Request.Headers["User-Agent"] = "TestUserAgent";
        httpContext.Request.Headers["X-Forwarded-For"] = "192.168.1.1";

        // Set the HttpContext on the controller
        _authController.ControllerContext = new ControllerContext
        {
            HttpContext = httpContext
        };
    }
}<|MERGE_RESOLUTION|>--- conflicted
+++ resolved
@@ -59,11 +59,8 @@
             _mockClientInfoService.Object,
             _mockAntiforgery.Object,
             _mockLogger.Object,
-<<<<<<< HEAD
-            _mockLogoutService.Object);
-=======
+            _mockLogoutService.Object,
             _mockSignUpServcie.Object);
->>>>>>> 0018693c
 
         SetupHttpContext();
     }
