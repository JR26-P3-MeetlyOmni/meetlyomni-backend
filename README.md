# MeetlyOmni Backend

<<<<<<< HEAD
This project is a .NET 8 Web API backend supporting the Meetly Omni application. It provides RESTful APIs, database operations, and server-side logic.

## 🚀 Quick Start

**New to this project?** Follow our comprehensive [Setup Guide](./SETUP-GUIDE.md) to get everything running locally.

### For Experienced Developers

```bash
# Quick setup (assumes PostgreSQL is running)
git clone <repository-url>
cd MeetlyOmni/meetlyomni-backend
dotnet user-secrets set "ConnectionStrings:DefaultConnection" "Host=localhost;Port=5432;Database=meetlyomni_dev;Username=your_user;Password=your_password"
dotnet ef database update --project src/MeetlyOmni.Api
dotnet run --project src/MeetlyOmni.Api
```

## Technology Stack

- **.NET 8**: The latest long-term support version of .NET
- **ASP.NET Core**: Web API framework
- **Entity Framework Core**: Object-Relational Mapping (ORM)
- **PostgreSQL**: Primary database
- **AutoMapper**: Object-to-object mapping
- **StyleCop.Analyzers**: Code style analysis and enforcement

## Project Structure

```
src/
├── MeetlyOmni.Api/
│   ├── Common/
│   │   ├── Constants/          # Application constants
│   │   ├── Enums/             # Enumeration definitions
│   │   └── Extensions/        # Extension methods
│   ├── Controllers/           # API controllers
│   ├── Data/
│   │   ├── Entities/          # Database entity models
│   │   ├── Configurations/    # Entity Framework configurations
│   │   └── Repository/        # Data access layer
│   ├── Filters/              # Action filters
│   ├── Mapping/              # AutoMapper profiles
│   ├── Middlewares/          # Custom middleware
│   ├── Migrations/           # Database migrations
│   ├── Models/               # DTOs and view models
│   ├── Service/              # Business logic services
│   └── Program.cs            # Application entry point
└── README.md                    # Project documentation
```

## Git Hooks Setup

This project uses Git pre-commit hooks to ensure code quality. New team members need to set up the hooks after cloning the repository.

### Setup Instructions

1. **Set up Git hooks** (required for new team members):

   ```powershell
   .\setup-git-hooks.ps1
   ```

2. **Test hooks** (optional, to verify setup):
   ```powershell
   .\test-git-hooks.ps1
   ```

### What the hooks do

The pre-commit hook automatically runs before each commit:

- **Code formatting**: `dotnet format MeetlyOmni.sln`
- **Build validation**: `dotnet build MeetlyOmni.sln --no-restore`
- **Unit testing**: `dotnet test MeetlyOmni.sln --no-build`

If any step fails, the commit will be blocked until issues are resolved.

## API Documentation

Once running, visit:
=======
.NET 8 Web API backend for the Meetly Omni application.

## 🚀 Quick Setup

### 1. Clone and Setup Git Hooks

```bash
git clone <repository-url>
cd meetlyomni-backend

# Setup Git hooks (required for new team members)
.\setup-git-hooks-final.ps1
```

### 2. Configure Database Connection

```bash
# Set database connection string
dotnet user-secrets set "ConnectionStrings:DefaultConnection" "Host=localhost;Port=5432;Database=meetlyomni_dev;Username=your_user;Password=your_password"

# View all user-secrets
dotnet user-secrets list
```

### 3. Update Database

```bash
# Apply database migrations
dotnet ef database update --project src/MeetlyOmni.Api
```

### 4. Run the Application

```bash
dotnet run --project src/MeetlyOmni.Api
```

## 📋 Useful Commands

### Git Hooks
- **Setup hooks**: `.\setup-git-hooks-final.ps1`
- **Pre-commit**: Auto-formats code and runs build
- **Pre-push**: Runs tests and coverage checks
 - macOS: `bash setup-git-hooks-mac.sh`

### User Secrets
- **Set secret**: `dotnet user-secrets set "Key" "Value"`
- **List secrets**: `dotnet user-secrets list`
- **Remove secret**: `dotnet user-secrets remove "Key"`
- **Clear all**: `dotnet user-secrets clear`

### Database
- **Update**: `dotnet ef database update --project src/MeetlyOmni.Api`
- **Add migration**: `dotnet ef migrations add MigrationName --project src/MeetlyOmni.Api`
- **Remove migration**: `dotnet ef migrations remove --project src/MeetlyOmni.Api`

## 🔗 API Documentation
>>>>>>> d9d537ef

- **Swagger UI**: https://localhost:5001/swagger
- **Health Check**: https://localhost:5001/health

<<<<<<< HEAD
## Contributing

1. Follow the [Setup Guide](./SETUP-GUIDE.md) to configure your environment
2. Create a feature branch from `main`
3. Make your changes with appropriate tests
4. Ensure all Git hooks pass
5. Submit a pull request with a clear description

```
MeetlyOmni.Backend/
├── MeetlyOmni.Api/               # Main Web API project
│   ├── Common/                   # Shared helpers, utilities, extensions
│   ├── Controllers/              # API controllers (route entry points)
│   ├── Data/                     # Data access layer
│   │   ├── Configurations/       # Entity configurations (Fluent API)
│   │   ├── Entities/             # EF Core entity models
│   │   ├── Repository/           # Repository interfaces and implementations
│   │   └── ApplicationDbContext.cs  # EF Core database context
│   ├── Filters/                  # Action and exception filters
│   ├── Mapping/                  # AutoMapper configuration
│   ├── Middlewares/             # Custom middleware components
│   ├── Migrations/              # EF Core migration files
│   ├── Models/                  # View models / DTOs
│   ├── Properties/              # Project properties (e.g., launchSettings.json)
│   ├── Service/                 # Business logic services
│   ├── appsettings.Development.json  # Development environment config
│   ├── appsettings.json         # Default application configuration
│   ├── MeetlyOmni.Api.csproj    # API project file
│   ├── MeetlyOmni.Api.http      # HTTP test requests file
│   └── Program.cs               # Application entry point
├── MeetlyOmni.Tests/            # xUnit test project
│   └── ...                      # Unit test files
├── global.json                  # SDK version configuration
├── MeetlyOmni.sln               # Solution file
├── .gitignore                   # Git ignore rules
└── README.md                    # Project documentation
```

## Docker Compose Usage

### 0. What does this Docker Compose include?

This Docker Compose setup includes the following services:

- **API Service**: The .NET 8 Web API for Meetly Omni.
- **Database (PostgreSQL)**: A PostgreSQL database instance.
- **SQL Query Tool (Adminer)**: A web-based database management tool.

### 1. Benefits of Using Docker Compose

Using Docker Compose to start the API service, database, and Adminer has several advantages over setting them up individually:

- **Simplified Setup**: Easily start all services with a single command.
- **Consistency**: Ensures the same environment across different development machines.
- **Isolation**: Runs each service in its own container, avoiding conflicts.

### 2. How to Use Docker Compose

**Pre-requisite**: Make sure Docker Desktop is installed and running.

To start the services, run the following command in the project root:

```bash
docker-compose up -d
```

This command will start all the services in detached mode.

### 3. Accessing Services

- **Adminer**: Once the services are up, you can access Adminer at `http://localhost:8081`. Use the following credentials to connect to the PostgreSQL database:

  - **System**: PostgreSQL
  - **Server**: db
  - **Username**: (your database username)
  - **Password**: (your database password)
  - **Database**: (your database name)

- # **API Swagger**: The API documentation is available at `http://localhost:5000/swagger`. You can use this interface to explore and test the API endpoints.

## Support

- 📖 **Setup Issues**: See [SETUP-GUIDE.md](./SETUP-GUIDE.md)
- 🐛 **Bugs**: Create an issue with reproduction steps
- 💡 **Feature Requests**: Discuss with the team first
=======
## 🐳 Docker Compose (Optional)

```bash
# Start all services (API, PostgreSQL, Adminer)
docker-compose up -d

# Access Adminer: http://localhost:8081
# Access Swagger: http://localhost:5000/swagger
```

## 📁 Project Structure

```
src/MeetlyOmni.Api/
├── Controllers/          # API endpoints
├── Data/                # Database entities & context
├── Service/             # Business logic
├── Models/              # DTOs
└── Common/              # Shared utilities
```

## 🛠 Technology Stack

- **.NET 8** - Framework
- **Entity Framework Core** - ORM
- **PostgreSQL** - Database
- **AutoMapper** - Object mapping
- **StyleCop** - Code analysis
>>>>>>> d9d537ef
<|MERGE_RESOLUTION|>--- conflicted
+++ resolved
@@ -1,87 +1,5 @@
 # MeetlyOmni Backend
 
-<<<<<<< HEAD
-This project is a .NET 8 Web API backend supporting the Meetly Omni application. It provides RESTful APIs, database operations, and server-side logic.
-
-## 🚀 Quick Start
-
-**New to this project?** Follow our comprehensive [Setup Guide](./SETUP-GUIDE.md) to get everything running locally.
-
-### For Experienced Developers
-
-```bash
-# Quick setup (assumes PostgreSQL is running)
-git clone <repository-url>
-cd MeetlyOmni/meetlyomni-backend
-dotnet user-secrets set "ConnectionStrings:DefaultConnection" "Host=localhost;Port=5432;Database=meetlyomni_dev;Username=your_user;Password=your_password"
-dotnet ef database update --project src/MeetlyOmni.Api
-dotnet run --project src/MeetlyOmni.Api
-```
-
-## Technology Stack
-
-- **.NET 8**: The latest long-term support version of .NET
-- **ASP.NET Core**: Web API framework
-- **Entity Framework Core**: Object-Relational Mapping (ORM)
-- **PostgreSQL**: Primary database
-- **AutoMapper**: Object-to-object mapping
-- **StyleCop.Analyzers**: Code style analysis and enforcement
-
-## Project Structure
-
-```
-src/
-├── MeetlyOmni.Api/
-│   ├── Common/
-│   │   ├── Constants/          # Application constants
-│   │   ├── Enums/             # Enumeration definitions
-│   │   └── Extensions/        # Extension methods
-│   ├── Controllers/           # API controllers
-│   ├── Data/
-│   │   ├── Entities/          # Database entity models
-│   │   ├── Configurations/    # Entity Framework configurations
-│   │   └── Repository/        # Data access layer
-│   ├── Filters/              # Action filters
-│   ├── Mapping/              # AutoMapper profiles
-│   ├── Middlewares/          # Custom middleware
-│   ├── Migrations/           # Database migrations
-│   ├── Models/               # DTOs and view models
-│   ├── Service/              # Business logic services
-│   └── Program.cs            # Application entry point
-└── README.md                    # Project documentation
-```
-
-## Git Hooks Setup
-
-This project uses Git pre-commit hooks to ensure code quality. New team members need to set up the hooks after cloning the repository.
-
-### Setup Instructions
-
-1. **Set up Git hooks** (required for new team members):
-
-   ```powershell
-   .\setup-git-hooks.ps1
-   ```
-
-2. **Test hooks** (optional, to verify setup):
-   ```powershell
-   .\test-git-hooks.ps1
-   ```
-
-### What the hooks do
-
-The pre-commit hook automatically runs before each commit:
-
-- **Code formatting**: `dotnet format MeetlyOmni.sln`
-- **Build validation**: `dotnet build MeetlyOmni.sln --no-restore`
-- **Unit testing**: `dotnet test MeetlyOmni.sln --no-build`
-
-If any step fails, the commit will be blocked until issues are resolved.
-
-## API Documentation
-
-Once running, visit:
-=======
 .NET 8 Web API backend for the Meetly Omni application.
 
 ## 🚀 Quick Setup
@@ -139,98 +57,10 @@
 - **Remove migration**: `dotnet ef migrations remove --project src/MeetlyOmni.Api`
 
 ## 🔗 API Documentation
->>>>>>> d9d537ef
 
 - **Swagger UI**: https://localhost:5001/swagger
 - **Health Check**: https://localhost:5001/health
 
-<<<<<<< HEAD
-## Contributing
-
-1. Follow the [Setup Guide](./SETUP-GUIDE.md) to configure your environment
-2. Create a feature branch from `main`
-3. Make your changes with appropriate tests
-4. Ensure all Git hooks pass
-5. Submit a pull request with a clear description
-
-```
-MeetlyOmni.Backend/
-├── MeetlyOmni.Api/               # Main Web API project
-│   ├── Common/                   # Shared helpers, utilities, extensions
-│   ├── Controllers/              # API controllers (route entry points)
-│   ├── Data/                     # Data access layer
-│   │   ├── Configurations/       # Entity configurations (Fluent API)
-│   │   ├── Entities/             # EF Core entity models
-│   │   ├── Repository/           # Repository interfaces and implementations
-│   │   └── ApplicationDbContext.cs  # EF Core database context
-│   ├── Filters/                  # Action and exception filters
-│   ├── Mapping/                  # AutoMapper configuration
-│   ├── Middlewares/             # Custom middleware components
-│   ├── Migrations/              # EF Core migration files
-│   ├── Models/                  # View models / DTOs
-│   ├── Properties/              # Project properties (e.g., launchSettings.json)
-│   ├── Service/                 # Business logic services
-│   ├── appsettings.Development.json  # Development environment config
-│   ├── appsettings.json         # Default application configuration
-│   ├── MeetlyOmni.Api.csproj    # API project file
-│   ├── MeetlyOmni.Api.http      # HTTP test requests file
-│   └── Program.cs               # Application entry point
-├── MeetlyOmni.Tests/            # xUnit test project
-│   └── ...                      # Unit test files
-├── global.json                  # SDK version configuration
-├── MeetlyOmni.sln               # Solution file
-├── .gitignore                   # Git ignore rules
-└── README.md                    # Project documentation
-```
-
-## Docker Compose Usage
-
-### 0. What does this Docker Compose include?
-
-This Docker Compose setup includes the following services:
-
-- **API Service**: The .NET 8 Web API for Meetly Omni.
-- **Database (PostgreSQL)**: A PostgreSQL database instance.
-- **SQL Query Tool (Adminer)**: A web-based database management tool.
-
-### 1. Benefits of Using Docker Compose
-
-Using Docker Compose to start the API service, database, and Adminer has several advantages over setting them up individually:
-
-- **Simplified Setup**: Easily start all services with a single command.
-- **Consistency**: Ensures the same environment across different development machines.
-- **Isolation**: Runs each service in its own container, avoiding conflicts.
-
-### 2. How to Use Docker Compose
-
-**Pre-requisite**: Make sure Docker Desktop is installed and running.
-
-To start the services, run the following command in the project root:
-
-```bash
-docker-compose up -d
-```
-
-This command will start all the services in detached mode.
-
-### 3. Accessing Services
-
-- **Adminer**: Once the services are up, you can access Adminer at `http://localhost:8081`. Use the following credentials to connect to the PostgreSQL database:
-
-  - **System**: PostgreSQL
-  - **Server**: db
-  - **Username**: (your database username)
-  - **Password**: (your database password)
-  - **Database**: (your database name)
-
-- # **API Swagger**: The API documentation is available at `http://localhost:5000/swagger`. You can use this interface to explore and test the API endpoints.
-
-## Support
-
-- 📖 **Setup Issues**: See [SETUP-GUIDE.md](./SETUP-GUIDE.md)
-- 🐛 **Bugs**: Create an issue with reproduction steps
-- 💡 **Feature Requests**: Discuss with the team first
-=======
 ## 🐳 Docker Compose (Optional)
 
 ```bash
@@ -258,5 +88,4 @@
 - **Entity Framework Core** - ORM
 - **PostgreSQL** - Database
 - **AutoMapper** - Object mapping
-- **StyleCop** - Code analysis
->>>>>>> d9d537ef
+- **StyleCop** - Code analysis